---
# Source: contiv-vpp/templates/vpp.yaml
# Contiv-VPP deployment YAML file. This deploys Contiv VPP networking on a Kuberntes cluster.
# The deployment consists of the following components:
#   - contiv-etcd - deployed on k8s master
#   - contiv-vswitch - deployed on each k8s node
#   - contiv-ksr - deployed on k8s master

###########################################################
#  Configuration
###########################################################

# This config map contains contiv-agent configuration. The most important part is the IPAMConfig,
# which may be updated in case the default IPAM settings do not match your needs.
# NodeConfig may be used in case your nodes have more than 1 VPP interface. In that case, one
# of them needs to be marked as the main inter-node interface, and the rest of them can be
# configured with any IP addresses (the IPs cannot conflict with the main IPAM config).
apiVersion: v1
kind: ConfigMap
metadata:
  name: contiv-agent-cfg
  namespace: kube-system
data:
  contiv.yaml: |-
    TCPstackDisabled: true
    UseTAPInterfaces: true
    TAPInterfaceVersion: 2
    NatExternalTraffic: true
    MTUSize: 1450
    CleanupIdleNATSessions: True
    TCPNATSessionTimeout: 180
    OtherNATSessionTimeout: 5
    ScanIPNeighbors: true
    IPNeighborScanInterval: 1
    IPNeighborStaleThreshold: 4
    ServiceLocalEndpointWeight: 1
<<<<<<< HEAD
    DisableNATVirtualReassembly: true
=======
    DisableNATVirtualReassembly: false
    IPAMConfig:
      PodSubnetCIDR: 10.1.0.0/16
      PodNetworkPrefixLen: 24
      PodIfIPCIDR: 10.2.1.0/24
      VPPHostSubnetCIDR: 172.30.0.0/16
      VPPHostNetworkPrefixLen: 24
      NodeInterconnectCIDR: 192.168.16.0/24
      VxlanCIDR: 192.168.30.0/24
      NodeInterconnectDHCP: False
>>>>>>> 09fa4af9
  logs.conf: |
    default-level: debug
    loggers:
      - name: statscollector
        level: info
  grpc.conf: |
    network: unix
    endpoint: /var/run/contiv/cni.sock
    force-socket-removal: true
    permission: 700
  http.conf: |
    endpoint: 0.0.0.0:9999
  bolt.conf: |
    db-path: /var/bolt/bolt.db
    file-mode: 432
    lock-timeout: 0
  telemetry.conf: |
    polling-interval: 30000000000
    disabled: true

---

apiVersion: v1
kind: ConfigMap
metadata:
  name: govpp-cfg
  namespace: kube-system
data:
  govpp.conf: |
    health-check-probe-interval: 3000000000
    health-check-reply-timeout: 500000000
    health-check-threshold: 3
    reply-timeout: 3000000000

---

###########################################################
#
# !!! DO NOT EDIT THINGS BELOW THIS LINE !!!
#
###########################################################


###########################################################
#  Components and other resources
###########################################################

# This installs the contiv-etcd (ETCD server to be used by Contiv) on the master node in a Kubernetes cluster.
# In odrer to dump the content of ETCD, you can use the kubectl exec command similar to this:
#   kubectl exec contiv-etcd-cxqhr -n kube-system etcdctl -- get --endpoints=[127.0.0.1:12379] --prefix="true" ""
apiVersion: apps/v1beta2
kind: StatefulSet
metadata:
  name: contiv-etcd
  namespace: kube-system
  labels:
    k8s-app: contiv-etcd
spec:
  serviceName: contiv-etcd
  selector:
    matchLabels:
      k8s-app: contiv-etcd
  updateStrategy:
    type: RollingUpdate
  template:
    metadata:
      labels:
        k8s-app: contiv-etcd
      annotations:
        # Marks this pod as a critical add-on.
        scheduler.alpha.kubernetes.io/critical-pod: ''
    spec:
      tolerations:
      # We need this to schedule on the master no matter what else is going on, so tolerate everything.
      - key: ''
        operator: Exists
        effect: ''
      # This likely isn't needed due to the above wildcard, but keep it in for now.
      - key: CriticalAddonsOnly
        operator: Exists
      # Only run this pod on the master.
      nodeSelector:
        node-role.kubernetes.io/master: ""
      hostNetwork: true

      containers:
      - name: contiv-etcd
        image: quay.io/coreos/etcd:v3.1.10
        imagePullPolicy: IfNotPresent
        env:
        - name: CONTIV_ETCD_IP
          valueFrom:
            fieldRef:
              fieldPath: status.podIP
        - name: ETCDCTL_API
          value: "3"
        command:
        - /bin/sh
        args:
        - -c
        - /usr/local/bin/etcd --name=contiv-etcd --data-dir=/var/etcd/contiv-data
          --advertise-client-urls=http://0.0.0.0:12379 --listen-client-urls=http://0.0.0.0:12379 --listen-peer-urls=http://0.0.0.0:12380
        volumeMounts:
        - name: var-etcd
          mountPath: /var/etcd/
      volumes:
      - name: var-etcd
        hostPath:
          path: /var/etcd

---

apiVersion: v1
kind: Service
metadata:
  name: contiv-etcd
  namespace: kube-system
spec:
  type: NodePort
  # Match contiv-etcd DaemonSet.
  selector:
    k8s-app: contiv-etcd
  ports:
  - port: 12379
    nodePort: 32379

---
apiVersion: v1
kind: ConfigMap
metadata:
  name: contiv-ksr-http-cfg
  namespace: kube-system
data:
  http.conf: |
    endpoint: 0.0.0.0:9191

---
# This config map contains ETCD configuration for connecting to the contiv-etcd defined above.
apiVersion: v1
kind: ConfigMap
metadata:
  name: contiv-etcd-cfg
  namespace: kube-system
data:
  etcd.conf: |
    insecure-transport: true
    dial-timeout: 10000000000
    endpoints:
      - "127.0.0.1:32379"

---

# This config map contains ETCD configuration for connecting to the contiv-etcd defined above with auto comapact.
apiVersion: v1
kind: ConfigMap
metadata:
  name: contiv-etcd-withcompact-cfg
  namespace: kube-system
data:
  etcd.conf: |
    insecure-transport: true
    dial-timeout: 10000000000
    auto-compact: 600000000000
    endpoints:
      - "127.0.0.1:32379"

---

# This installs contiv-vswitch on each master and worker node in a Kubernetes cluster.
# It consists of the following containers:
#   - contiv-vswitch container: contains VPP and its management agent
#   - contiv-cni container: installs CNI on the host
apiVersion: extensions/v1beta1
kind: DaemonSet
metadata:
  name: contiv-vswitch
  namespace: kube-system
  labels:
    k8s-app: contiv-vswitch
spec:
  selector:
    matchLabels:
      k8s-app: contiv-vswitch
  updateStrategy:
    type: RollingUpdate
  template:
    metadata:
      labels:
        k8s-app: contiv-vswitch
      annotations:
        # Marks this pod as a critical add-on.
        scheduler.alpha.kubernetes.io/critical-pod: ''
    spec:
      # Allow this pod to be rescheduled while the node is in "critical add-ons only" mode.
      tolerations:
      - key: node-role.kubernetes.io/master
        effect: NoSchedule
      - key: CriticalAddonsOnly
        operator: Exists
      hostNetwork: true
      hostPID: true

      # Init containers are executed before regular containers, must finish successfully before regular ones are started.
      initContainers:
      # This container installs the Contiv CNI binaries
      # and CNI network config file on each node.
      - name: contiv-cni
        image: contivvpp/cni:latest
        imagePullPolicy: IfNotPresent
        env:
        - name: SLEEP
          value: "false"
        volumeMounts:
        - mountPath: /opt/cni/bin
          name: cni-bin-dir
        - mountPath: /etc/cni/net.d
          name: cni-net-dir
        - mountPath: /var/run/contiv
          name: contiv-run
      # This init container waits until crd config has been completed
      - name: wait-forcrdconfig
        env:
        - name: ETCDPORT
          value: "32379"
        - name: ETCDCTL_API
          value: "3"
        image: quay.io/coreos/etcd:v3.1.10
        command:
        - /bin/sh
        args:
        - -c
        - |
          set -eu
          until /usr/local/bin/etcdctl --endpoints=127.0.0.1:$ETCDPORT get "/vnf-agent/contiv-ksr/k8s/nodeconfig/$HOSTNAME" --prefix=true | grep -m 1 "$HOSTNAME";
          do
            echo waiting for crd node config;
            sleep 1
          done
      # This init container extracts/copies VPP LD_PRELOAD libs and default VPP config to the host.
      - name: vpp-init
        image: contivvpp/vswitch:latest
        imagePullPolicy: IfNotPresent
        command:
        - /bin/sh
        args:
        - -c
        - |
          set -eu
          chmod 700 /run/vpp
          rm -rf /dev/shm/db /dev/shm/global_vm /dev/shm/vpe-api
          if [ ! -e /host/etc/vpp/contiv-vswitch.conf ]; then
              cp /etc/vpp/contiv-vswitch.conf /host/etc/vpp/
          fi
          if [ ! -d /var/run/contiv ]; then
              mkdir /var/run/contiv
          fi
          chmod 700 /var/run/contiv
          rm -f /var/run/contiv/cni.sock
          if ip link show vpp1 >/dev/null 2>&1; then
               ip link del vpp1
          fi
          cp -f /usr/local/bin/vppctl /host/usr/local/bin/vppctl
        resources: {}
        securityContext:
          privileged: true
        volumeMounts:
        - name: usr-local-bin
          mountPath: /host/usr/local/bin
        - name: vpp-lib64
          mountPath: /vpp-lib64/
        - name: vpp-cfg
          mountPath: /host/etc/vpp
        - name: shm
          mountPath: /dev/shm
        - name: vpp-run
          mountPath: /run/vpp
        - name: contiv-run
          mountPath: /var/run/contiv

      containers:
      # Runs contiv-vswitch container on each Kubernetes node.
      # It contains the vSwitch VPP and its management agent.
      - name: contiv-vswitch
        image: contivvpp/vswitch:latest
        imagePullPolicy: IfNotPresent
        securityContext:
          privileged: true
        ports:
        # readiness + liveness probe
        - containerPort: 9999
        readinessProbe:
          httpGet:
            path: /readiness
            port: 9999
          periodSeconds: 3
          timeoutSeconds: 2
          failureThreshold: 3
          initialDelaySeconds: 15
        livenessProbe:
          httpGet:
            path: /liveness
            port: 9999
          periodSeconds: 3
          timeoutSeconds: 2
          failureThreshold: 3
          initialDelaySeconds: 60
        env:
        - name: MICROSERVICE_LABEL
          valueFrom:
            fieldRef:
              fieldPath: spec.nodeName
        - name: ETCD_CONFIG
          value: "/etc/etcd/etcd.conf"
        - name: BOLT_CONFIG
          value: "/etc/agent/bolt.conf"
        - name: TELEMETRY_CONFIG
          value: "/etc/agent/telemetry.conf"
        volumeMounts:
        - name: var-bolt
          mountPath: /var/bolt
        - name: etcd-cfg
          mountPath: /etc/etcd
        - name: vpp-cfg
          mountPath: /etc/vpp
        - name: shm
          mountPath: /dev/shm
        - name: dev
          mountPath: /dev
        - name: vpp-run
          mountPath: /run/vpp
        - name: contiv-run
          mountPath: /var/run/contiv
        - name: contiv-plugin-cfg
          mountPath: /etc/agent
        - name: govpp-plugin-cfg
          mountPath: /etc/govpp

      volumes:
      # Used to connect to contiv-etcd.
      - name: etcd-cfg
        configMap:
          name: contiv-etcd-cfg
      # Used to install CNI.
      - name: cni-bin-dir
        hostPath:
          path: /opt/cni/bin
      - name: cni-net-dir
        hostPath:
          path: /etc/cni/net.d
      # VPP startup config folder.
      - name: vpp-cfg
        hostPath:
          path: /etc/vpp
      # To install vppctl.
      - name: usr-local-bin
        hostPath:
          path: /usr/local/bin
      # LD_PRELOAD library.
      - name: vpp-lib64
        hostPath:
          path: /tmp/ldpreload/vpp-lib64
      # /dev mount is required for DPDK-managed NICs on VPP (/dev/uio0) and for shared memory communication with VPP (/dev/shm)
      - name: dev
        hostPath:
          path: /dev
      - name: shm
        hostPath:
          path: /dev/shm
      # For CLI unix socket.
      - name: vpp-run
        hostPath:
          path: /run/vpp
      # For CNI / STN unix domain socket
      - name: contiv-run
        hostPath:
          path: /var/run/contiv
      # Used to configure contiv plugin.
      - name: contiv-plugin-cfg
        configMap:
          name: contiv-agent-cfg
      # Used to configure govpp plugin.
      - name: govpp-plugin-cfg
        configMap:
          name: govpp-cfg
      - name: var-bolt
        hostPath:
          path: /var/bolt

---

# This installs the contiv-ksr (Kubernetes State Reflector) on the master node in a Kubernetes cluster.
apiVersion: extensions/v1beta1
kind: DaemonSet
metadata:
  name: contiv-ksr
  namespace: kube-system
  labels:
    k8s-app: contiv-ksr
spec:
  updateStrategy:
    type: RollingUpdate
  template:
    metadata:
      labels:
        k8s-app: contiv-ksr
      annotations:
        # Marks this pod as a critical add-on.
        scheduler.alpha.kubernetes.io/critical-pod: ''
    spec:
      tolerations:
      # We need this to schedule on the master no matter what else is going on, so tolerate everything.
      - key: ''
        operator: Exists
        effect: ''
      # This likely isn't needed due to the above wildcard, but keep it in for now.
      - key: CriticalAddonsOnly
        operator: Exists
      # Only run this pod on the master.
      nodeSelector:
        node-role.kubernetes.io/master: ""
      hostNetwork: true
      # This grants the required permissions to contiv-ksr.
      serviceAccountName: contiv-ksr

      initContainers:
      # This init container waits until etcd is started
      - name: wait-foretcd
        env:
        - name: ETCDPORT
          value: "32379"
        image: busybox:latest
        command: ['sh', '-c', 'until nc -w 2 127.0.0.1:$ETCDPORT; do echo waiting for etcd; sleep 2; done;']

      containers:
      - name: contiv-ksr
        image: contivvpp/ksr:latest
        imagePullPolicy: IfNotPresent
        env:
        - name: ETCD_CONFIG
          value: "/etc/etcd/etcd.conf"
        - name: HTTP_CONFIG
          value: "/etc/http/http.conf"
        volumeMounts:
        - name: etcd-cfg
          mountPath: /etc/etcd
        - name: http-cfg
          mountPath: /etc/http
        readinessProbe:
          httpGet:
            path: /readiness
            port: 9191
          periodSeconds: 1
          initialDelaySeconds: 10
        livenessProbe:
          httpGet:
            path: /liveness
            port: 9191
          periodSeconds: 1
          initialDelaySeconds: 30

      volumes:
      # Used to connect to contiv-etcd.
      - name: etcd-cfg
        configMap:
          name: contiv-etcd-withcompact-cfg
      - name: http-cfg
        configMap:
          name: contiv-ksr-http-cfg

---

# This cluster role defines a set of permissions required for contiv-ksr.
apiVersion: rbac.authorization.k8s.io/v1beta1
kind: ClusterRole
metadata:
  name: contiv-ksr
  namespace: kube-system
rules:
- apiGroups:
  - ""
  - extensions
  resources:
  - pods
  - namespaces
  - networkpolicies
  - services
  - endpoints
  - nodes
  verbs:
  - watch
  - list

---

# This defines a service account for contiv-ksr.
apiVersion: v1
kind: ServiceAccount
metadata:
  name: contiv-ksr
  namespace: kube-system

---

# This binds the contiv-ksr cluster role with contiv-ksr service account.
apiVersion: rbac.authorization.k8s.io/v1beta1
kind: ClusterRoleBinding
metadata:
  name: contiv-ksr
roleRef:
  apiGroup: rbac.authorization.k8s.io
  kind: ClusterRole
  name: contiv-ksr
subjects:
- kind: ServiceAccount
  name: contiv-ksr
  namespace: kube-system

---

# This installs the contiv-crd on the master node in a Kubernetes cluster.
apiVersion: extensions/v1beta1
kind: DaemonSet
metadata:
  name: contiv-crd
  namespace: kube-system
  labels:
    k8s-app: contiv-crd
spec:
  updateStrategy:
    type: RollingUpdate
  template:
    metadata:
      labels:
        k8s-app: contiv-crd
      annotations:
        # Marks this pod as a critical add-on.
        scheduler.alpha.kubernetes.io/critical-pod: ''
    spec:
      tolerations:
      # We need this to schedule on the master no matter what else is going on, so tolerate everything.
      - key: ''
        operator: Exists
        effect: ''
      # This likely isn't needed due to the above wildcard, but keep it in for now.
      - key: CriticalAddonsOnly
        operator: Exists
      # Only run this pod on the master.
      nodeSelector:
        node-role.kubernetes.io/master: ""
      hostNetwork: true
      # This grants the required permissions to contiv-crd.
      serviceAccountName: contiv-crd

      initContainers:
      # This init container waits until etcd is started
      - name: wait-foretcd
        env:
        - name: ETCDPORT
          value: "32379"
        image: busybox:latest
        command: ['sh', '-c', 'until nc -w 2 127.0.0.1:$ETCDPORT; do echo waiting for etcd; sleep 2; done;']

      containers:
      - name: contiv-crd
        image: contivvpp/crd:latest
        imagePullPolicy: IfNotPresent
        env:
        - name: ETCD_CONFIG
          value: "/etc/etcd/etcd.conf"
        volumeMounts:
        - name: etcd-cfg
          mountPath: /etc/etcd

      volumes:
      # Used to connect to contiv-etcd.
      - name: etcd-cfg
        configMap:
          name: contiv-etcd-withcompact-cfg

---

# This cluster role defines a set of permissions required for contiv-crd.
apiVersion: rbac.authorization.k8s.io/v1beta1
kind: ClusterRole
metadata:
  name: contiv-crd
  namespace: kube-system
rules:
- apiGroups:
  - apiextensions.k8s.io
  - nodeconfig.contiv.vpp
  - telemetry.contiv.vpp
  resources:
  - customresourcedefinitions
  - telemetryreports
  - nodeconfigs
  verbs:
  - "*"

---

# This defines a service account for contiv-crd.
apiVersion: v1
kind: ServiceAccount
metadata:
  name: contiv-crd
  namespace: kube-system

---

# This binds the contiv-crd cluster role with contiv-crd service account.
apiVersion: rbac.authorization.k8s.io/v1beta1
kind: ClusterRoleBinding
metadata:
  name: contiv-crd
roleRef:
  apiGroup: rbac.authorization.k8s.io
  kind: ClusterRole
  name: contiv-crd
subjects:
- kind: ServiceAccount
  name: contiv-crd
  namespace: kube-system<|MERGE_RESOLUTION|>--- conflicted
+++ resolved
@@ -34,20 +34,8 @@
     IPNeighborScanInterval: 1
     IPNeighborStaleThreshold: 4
     ServiceLocalEndpointWeight: 1
-<<<<<<< HEAD
-    DisableNATVirtualReassembly: true
-=======
     DisableNATVirtualReassembly: false
-    IPAMConfig:
-      PodSubnetCIDR: 10.1.0.0/16
-      PodNetworkPrefixLen: 24
-      PodIfIPCIDR: 10.2.1.0/24
-      VPPHostSubnetCIDR: 172.30.0.0/16
-      VPPHostNetworkPrefixLen: 24
-      NodeInterconnectCIDR: 192.168.16.0/24
-      VxlanCIDR: 192.168.30.0/24
-      NodeInterconnectDHCP: False
->>>>>>> 09fa4af9
+
   logs.conf: |
     default-level: debug
     loggers:
