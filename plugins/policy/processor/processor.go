/*
 * // Copyright (c) 2017 Cisco and/or its affiliates.
 * //
 * // Licensed under the Apache License, Version 2.0 (the "License");
 * // you may not use this file except in compliance with the License.
 * // You may obtain a copy of the License at:
 * //
 * //     http://www.apache.org/licenses/LICENSE-2.0
 * //
 * // Unless required by applicable law or agreed to in writing, software
 * // distributed under the License is distributed on an "AS IS" BASIS,
 * // WITHOUT WARRANTIES OR CONDITIONS OF ANY KIND, either express or implied.
 * // See the License for the specific language governing permissions and
 * // limitations under the License.
 */

package processor

import (
	"fmt"
	"net"

	"github.com/ligato/cn-infra/logging"

	"github.com/contiv/vpp/plugins/contiv"
	nsmodel "github.com/contiv/vpp/plugins/ksr/model/namespace"
	podmodel "github.com/contiv/vpp/plugins/ksr/model/pod"
	policymodel "github.com/contiv/vpp/plugins/ksr/model/policy"
	"github.com/contiv/vpp/plugins/policy/cache"
	config "github.com/contiv/vpp/plugins/policy/configurator"
	"github.com/contiv/vpp/plugins/policy/utils"
)

// PolicyProcessor processes K8s State data and generates a set of Contiv
// policies for each pod with outdated configuration.
// PolicyProcessor implements the PolicyCacheWatcher interface to watch
// for changes and RESYNC events via the Policy Cache. For each change,
// it decides if the re-configuration is ready to go or if it needs to be postponed
// until more data are available. If the change carries enough information,
// the processor first determines the list of pods with outdated policy config
// and then for each of them re-calculates the set of Contiv policies
// that should be configured (the order of policies is irrelevant).
// Request for re-configuration is propagated into the layer below - the Policy
// Configurator.
type PolicyProcessor struct {
	Deps
	podIPAddressMap map[podmodel.ID]net.IP
}

// Deps lists dependencies of Policy Processor.
type Deps struct {
	Log          logging.Logger
	Cache        cache.PolicyCacheAPI
	Contiv       contiv.API /* to get the Host IP */
	Configurator config.PolicyConfiguratorAPI
}

// Init initializes the Policy Processor.
func (pp *PolicyProcessor) Init() error {
	pp.podIPAddressMap = make(map[podmodel.ID]net.IP)
	pp.Cache.Watch(pp)
	return nil
}

// Process re-calculates the set of Contiv policies for pods with outdated
// configuration. The order at which the pods are reconfigured or the order
// of policies listed for a given pod are all irrelevant.
func (pp *PolicyProcessor) Process(resync bool, pods []podmodel.ID) error {
	txn := pp.Configurator.NewTxn(false)
	processedPolicies := make(map[policymodel.ID]*config.ContivPolicy)
	var contivPolicy *config.ContivPolicy
	var alreadyProcessed bool

	for _, pod := range pods {
		policies := []*config.ContivPolicy{}

		// Find the policies the pod in the slice is associated with.
		policiesByPod := pp.Cache.LookupPoliciesByPod(pod)
		if len(policiesByPod) == 0 {
			txn.Configure(pod, policies)
			continue
		}

		// Convert each policy from the Kubernetes data model to an instance of ContivPolicy.
		for _, policy := range policiesByPod {
			if contivPolicy, alreadyProcessed = processedPolicies[policy]; !alreadyProcessed {

				var policyType config.PolicyType
				found, policyData := pp.Cache.LookupPolicy(policy)

				if !found {
					continue
				}

				switch policyData.PolicyType {
				case policymodel.Policy_INGRESS:
					policyType = 0
					break
				case policymodel.Policy_EGRESS:
					policyType = 1
					break
				case policymodel.Policy_INGRESS_AND_EGRESS:
					policyType = 2
					break
				default:
					policyType = 0
					break
				}

				matches := pp.calculateMatches(policyData)

				contivPolicy = &config.ContivPolicy{
					ID: policymodel.ID{
						Name:      policyData.Name,
						Namespace: policyData.Namespace,
					},
					Type:    policyType,
					Matches: matches,
				}
				processedPolicies[policy] = contivPolicy
			}

			policies = append(policies, contivPolicy)
		}

		// Re-configure policies for the pod.
		pp.Log.WithField("process-resync", resync).
			Infof("Pod sent to Configurator: %+v, w/ Policies: %+v", pod, policies)
		txn.Configure(pod, policies)
	}
	return txn.Commit()
}

// Resync processes the RESYNC event by re-calculating the policies for all
// known pods.
func (pp *PolicyProcessor) Resync(data *cache.DataResyncEvent) error {
	return pp.Process(true, pp.Cache.ListAllPods())
}

// AddPod processes the event of newly added pod. The processor will postpone
// the reconfiguration until all needed data are available (IP address).
func (pp *PolicyProcessor) AddPod(podID podmodel.ID, pod *podmodel.Pod) error {
	pp.Log.WithField("pod", pod).Info("Pod was added")

	if pod.IpAddress == "" {
		pp.Log.WithField("add-pod", pod).Info("Pod does not have an IP Address assigned yet")
		return nil
	}

	if pod.Namespace == "kube-system" {
		pp.Log.WithField("add-pod", pod).Info("Pod belongs to kube-system namespace, ignoring")
		return nil
	}

	return nil
}

<<<<<<< HEAD
// DelPod processes the event of a removed pod (no action needed).
func (pp *PolicyProcessor) DelPod(podID podmodel.ID, pod *podmodel.Pod) error {
	pp.Log.WithField("podID", podID).Info("Pod was removed")
	/* Already un-configured when the pod has lost its IP address */
=======
// DelPod processes the event of a removed pod.
// The list of pods with outdated policy configuration is determined and the
// policy re-processing is triggered for each of them.
func (pp *PolicyProcessor) DelPod(pod *podmodel.Pod) error {
	pods := []podmodel.ID{}
	policies := []*policymodel.Policy{}
	addedPolicies := make(map[string]bool)
	dataPolicies := []*policymodel.Policy{}

	// No action if Pod belongs to kube-system namespace
	if pod.Namespace == "kube-system" {
		pp.Log.WithField("del-pod", pod).Info("Pod belongs to kube-system namespace, ignoring")
		return nil
	}

	// List AllPolicies will fetch all the installed policies and append
	// Policy Data in the dataPolicies slice
	allPolicies := pp.Cache.ListAllPolicies()
	for _, stringPolicy := range allPolicies {
		found, policyData := pp.Cache.LookupPolicy(stringPolicy)
		if !found {
			continue
		}
		dataPolicies = append(dataPolicies, policyData)
	}

	// Check every policy for ingress and egress rules that match old Pod's labels
	// and append them in a slice.
	for _, dataPolicy := range dataPolicies {
		if len(dataPolicy.IngressRule) == 0 {
			// If Ingress Rule is an empty array, policy matches the PodSelector
			policies = append(policies, dataPolicy)
		} else {
			for _, ingressRules := range dataPolicy.IngressRule {
				for _, ingressRule := range ingressRules.From {

					matchLabels := []*policymodel.Policy_Label{}
					matchExpressions := []*policymodel.Policy_LabelSelector_LabelExpression{}

					if ingressRule.Pods != nil {
						matchLabels = ingressRule.Pods.MatchLabel
						matchExpressions = ingressRule.Pods.MatchExpression
					}
					isMatchPodSelector := pp.calculateLabelSelectorMatches(pod, matchLabels, matchExpressions, dataPolicy.Namespace)

					if ingressRule.Namespaces != nil {
						matchLabels = ingressRule.Namespaces.MatchLabel
						matchExpressions = ingressRule.Namespaces.MatchExpression
					}

					isMatchNamespaceSelector := pp.isNamespaceMatchLabel(pod, matchLabels)
					if !isMatchPodSelector && !isMatchNamespaceSelector {
						continue
					}

					if addedPolicies[policymodel.GetID(dataPolicy).String()] != true {
						addedPolicies[policymodel.GetID(dataPolicy).String()] = true
						policies = append(policies, dataPolicy)
					}
				}
			}
		}

		if len(dataPolicy.EgressRule) == 0 {
			policies = append(policies, dataPolicy)
		} else {
			for _, egressRules := range dataPolicy.EgressRule {
				for _, egressRule := range egressRules.To {

					matchLabels := []*policymodel.Policy_Label{}
					matchExpressions := []*policymodel.Policy_LabelSelector_LabelExpression{}

					if egressRule.Pods != nil {
						matchLabels = egressRule.Pods.MatchLabel
						matchExpressions = egressRule.Pods.MatchExpression
					}
					isMatchPodSelector := pp.calculateLabelSelectorMatches(pod, matchLabels, matchExpressions, dataPolicy.Namespace)

					if egressRule.Namespaces != nil {
						matchLabels = egressRule.Namespaces.MatchLabel
						matchExpressions = egressRule.Namespaces.MatchExpression
					}

					isMatchNamespaceSelector := pp.isNamespaceMatchLabel(pod, matchLabels)
					if !isMatchPodSelector && !isMatchNamespaceSelector {
						continue
					}

					if addedPolicies[policymodel.GetID(dataPolicy).String()] != true {
						addedPolicies[policymodel.GetID(dataPolicy).String()] = true
						policies = append(policies, dataPolicy)
					}

				}
			}
		}
	}

	// For every matched policy find all the Pods that have the policy attached
	if len(policies) > 0 {
		for _, policy := range policies {
			namespace := policy.Namespace
			policyLabelSelectors := policy.Pods
			if len(policyLabelSelectors.MatchExpression) == 0 && len(policyLabelSelectors.MatchLabel) == 0 {
				policyPods := pp.Cache.LookupPodsByNamespace(namespace)
				pods = append(pods, policyPods...)
			} else {
				policyPods := pp.Cache.LookupPodsByNSLabelSelector(namespace, policyLabelSelectors)
				pods = append(pods, policyPods...)
			}
		}
	}
	strPods := utils.RemoveDuplicates(utils.StringPodID(pods))
	pods = utils.UnstringPodID(strPods)

	// Find pods that belong to the current node.
	hostPods := []podmodel.ID{}
	for _, hostPod := range pods {
		found, hostPodData := pp.Cache.LookupPod(hostPod)

		if !found {
			continue
		}
		hostNetwork := pp.Contiv.GetPodNetwork()
		hostPodID := podmodel.GetID(hostPodData).String()
		removedPodIP := pp.podIPAddressMap[hostPodID]
		podIPAddress := net.ParseIP(removedPodIP)
		if !hostNetwork.Contains(podIPAddress) {
			continue
		}
		hostPods = append(hostPods, hostPod)
	}

	pp.Log.WithField("del-pod", pod).
		Infof("Pods sent to Process: %+v", hostPods)
	if len(hostPods) > 0 {
		return pp.Process(false, hostPods)
	}

>>>>>>> f104b8b8
	return nil
}

// UpdatePod processes the event of changed pod data.
// The list of pods with outdated policy configuration is determined and the
// policy re-processing is triggered for each of them.
func (pp *PolicyProcessor) UpdatePod(podID podmodel.ID, oldPod, newPod *podmodel.Pod) error {
	pp.Log.WithFields(logging.Fields{
		"podID":   podID,
		"new-pod": newPod,
		"old-pod": oldPod,
	}).Info("Pod was updated")

	fmt.Printf("Update Pod old: %+v %p\n", *oldPod, oldPod)
	fmt.Printf("Update Pod new: %+v %p\n", *newPod, newPod)

	// No action if Pod belongs to kube-system namespace
	if newPod.Namespace == "kube-system" {
		pp.Log.WithField("pod", newPod).Info("Pod belongs to kube-system namespace, ignoring")
		return nil
	}

<<<<<<< HEAD
	if newPod.IpAddress != "" {
		pp.podIPAddressMap[podID] = net.ParseIP(newPod.IpAddress)
	} else {
		if oldPod.IpAddress != "" {
			pp.Log.WithField("update-pod", newPod).Debug("Pod does not have an IP Address assigned anymore")
		} else {
			pp.Log.WithField("update-pod", newPod).Debug("Pod does not have an IP Address assigned yet")
			return nil
		}
	}

	// For every matched policy (before and now), find all the pods that have the policy attached.
	pods := []podmodel.ID{}
	if oldPod.IpAddress != "" {
		oldPolicies := pp.getPoliciesAssignedToPod(oldPod)
		for _, policy := range oldPolicies {
			pods = append(pods, pp.getPodsAssignedToPolicy(policy)...)
=======
	// No action if Pod has no IP Address
	if newPod.IpAddress == "" {
		pp.Log.WithField("pod", newPod).Warn("Pod does not have an IP Address assigned yet")
		return nil
	}

	// New and old Pod will be checked for attached policies
	newPodID := podmodel.GetID(newPod)
	pp.podIPAddressMap[newPodID.String()] = newPod.IpAddress

	// List AllPolicies will fetch all the installed policies and append
	// Policy Data in the dataPolicies slice
	allPolicies := pp.Cache.ListAllPolicies()
	for _, stringPolicy := range allPolicies {
		found, policyData := pp.Cache.LookupPolicy(stringPolicy)

		if !found {
			continue
		}

		dataPolicies = append(dataPolicies, policyData)
	}

	// Check every policy for ingress and egress rules that match old Pod's labels
	// and append them in a slice.
	for _, dataPolicy := range dataPolicies {
		if len(dataPolicy.IngressRule) == 0 {
			// If Ingress Rule is an empty array, policy matches the PodSelector
			policies = append(policies, dataPolicy)
		} else {
			for _, ingressRules := range dataPolicy.IngressRule {
				for _, ingressRule := range ingressRules.From {

					matchLabels := []*policymodel.Policy_Label{}
					matchExpressions := []*policymodel.Policy_LabelSelector_LabelExpression{}

					if ingressRule.Pods != nil {
						matchLabels = ingressRule.Pods.MatchLabel
						matchExpressions = ingressRule.Pods.MatchExpression
					}
					isMatchPodSelector := pp.calculateLabelSelectorMatches(oldPod, matchLabels, matchExpressions, dataPolicy.Namespace)

					if ingressRule.Namespaces != nil {
						matchLabels = ingressRule.Namespaces.MatchLabel
						matchExpressions = ingressRule.Namespaces.MatchExpression
					}

					isMatchNamespaceSelector := pp.isNamespaceMatchLabel(oldPod, matchLabels)
					if !isMatchPodSelector && !isMatchNamespaceSelector {
						continue
					}

					if addedPolicies[policymodel.GetID(dataPolicy).String()] != true {
						addedPolicies[policymodel.GetID(dataPolicy).String()] = true
						policies = append(policies, dataPolicy)
					}
				}
			}
		}

		if len(dataPolicy.EgressRule) == 0 {
			policies = append(policies, dataPolicy)
		} else {
			for _, egressRules := range dataPolicy.EgressRule {
				for _, egressRule := range egressRules.To {

					matchLabels := []*policymodel.Policy_Label{}
					matchExpressions := []*policymodel.Policy_LabelSelector_LabelExpression{}

					if egressRule.Pods != nil {
						matchLabels = egressRule.Pods.MatchLabel
						matchExpressions = egressRule.Pods.MatchExpression
					}
					isMatchPodSelector := pp.calculateLabelSelectorMatches(oldPod, matchLabels, matchExpressions, dataPolicy.Namespace)

					if egressRule.Namespaces != nil {
						matchLabels = egressRule.Namespaces.MatchLabel
						matchExpressions = egressRule.Namespaces.MatchExpression
					}

					isMatchNamespaceSelector := pp.isNamespaceMatchLabel(oldPod, matchLabels)
					if !isMatchPodSelector && !isMatchNamespaceSelector {
						continue
					}

					if addedPolicies[policymodel.GetID(dataPolicy).String()] != true {
						addedPolicies[policymodel.GetID(dataPolicy).String()] = true
						policies = append(policies, dataPolicy)
					}

				}
			}
		}
	}

	// Check every policy for ingress and egress rules that match new Pod's labels
	// and append them in a slice.
	for _, dataPolicy := range dataPolicies {
		if len(dataPolicy.IngressRule) == 0 {
			// If Ingress Rule is an empty array, policy matches the PodSelector
			policies = append(policies, dataPolicy)
		} else {
			for _, ingressRules := range dataPolicy.IngressRule {
				for _, ingressRule := range ingressRules.From {

					matchLabels := []*policymodel.Policy_Label{}
					matchExpressions := []*policymodel.Policy_LabelSelector_LabelExpression{}

					if ingressRule.Pods != nil {
						matchLabels = ingressRule.Pods.MatchLabel
						matchExpressions = ingressRule.Pods.MatchExpression
					}
					isMatchPodSelector := pp.calculateLabelSelectorMatches(newPod, matchLabels, matchExpressions, dataPolicy.Namespace)

					if ingressRule.Namespaces != nil {
						matchLabels = ingressRule.Namespaces.MatchLabel
						matchExpressions = ingressRule.Namespaces.MatchExpression
					}

					isMatchNamespaceSelector := pp.isNamespaceMatchLabel(newPod, matchLabels)
					if !isMatchPodSelector && !isMatchNamespaceSelector {
						continue
					}

					if addedPolicies[policymodel.GetID(dataPolicy).String()] != true {
						addedPolicies[policymodel.GetID(dataPolicy).String()] = true
						policies = append(policies, dataPolicy)
					}
				}
			}
		}

		if len(dataPolicy.EgressRule) == 0 {
			policies = append(policies, dataPolicy)
		} else {
			for _, egressRules := range dataPolicy.EgressRule {
				for _, egressRule := range egressRules.To {

					matchLabels := []*policymodel.Policy_Label{}
					matchExpressions := []*policymodel.Policy_LabelSelector_LabelExpression{}

					if egressRule.Pods != nil {
						matchLabels = egressRule.Pods.MatchLabel
						matchExpressions = egressRule.Pods.MatchExpression
					}
					isMatchPodSelector := pp.calculateLabelSelectorMatches(newPod, matchLabels, matchExpressions, dataPolicy.Namespace)

					if egressRule.Namespaces != nil {
						matchLabels = egressRule.Namespaces.MatchLabel
						matchExpressions = egressRule.Namespaces.MatchExpression
					}

					isMatchNamespaceSelector := pp.isNamespaceMatchLabel(newPod, matchLabels)
					if !isMatchPodSelector && !isMatchNamespaceSelector {
						continue
					}

					if addedPolicies[policymodel.GetID(dataPolicy).String()] != true {
						addedPolicies[policymodel.GetID(dataPolicy).String()] = true
						policies = append(policies, dataPolicy)
					}

				}
			}
>>>>>>> f104b8b8
		}
	}
	if newPod.IpAddress != "" {
		newPolicies := pp.getPoliciesAssignedToPod(newPod)
		for _, policy := range newPolicies {
			pods = append(pods, pp.getPodsAssignedToPolicy(policy)...)
		}
	}
	strPods := utils.RemoveDuplicates(utils.StringPodID(pods))
	pods = utils.UnstringPodID(strPods)

	// Re-configure only pods that belong to the current node.
	hostPods := pp.filterHostPods(pods)

	pp.Log.WithField("update-pod", newPod).
		Infof("Pods sent to Process: %+v", hostPods)

	if len(hostPods) > 0 {
		return pp.Process(false, hostPods)
	}

	return nil
}

// AddPolicy processes the event of newly added policy.
// The list of pods with outdated policy configuration is determined and the
// policy re-processing is triggered for each of them.
func (pp *PolicyProcessor) AddPolicy(policy *policymodel.Policy) error {
	pp.Log.WithField("policy", policy).Info("Policy was added")

	// Check if policy was read correctly.
	if policy == nil {
		pp.Log.WithField("policy", policy).Error("Error reading Policy")
		return nil
	}

	// Find all the pods that match the newly added policy.
	pods := pp.getPodsAssignedToPolicy(policy)

	// Re-configure only pods that belong to the current node.
	hostPods := pp.filterHostPods(pods)

	if len(hostPods) > 0 {
		pp.Log.WithField("add-policy", policy).
			Infof("Pods sent to Process: %+v", hostPods)
		return pp.Process(false, hostPods)
	}
	return nil
}

// DelPolicy processes the event of a removed policy.
// The list of pods with outdated policy configuration is determined and the
// policy re-processing is triggered for each of them.
func (pp *PolicyProcessor) DelPolicy(policy *policymodel.Policy) error {
	pp.Log.WithField("policy", policy).Info("Policy was deleted")

	// Check if policy was read correctly.
	if policy == nil {
		pp.Log.WithField("policy", policy).Error("Error reading Policy")
		return nil
	}

	// Find all the pods that used to match the removed policy.
	pods := pp.getPodsAssignedToPolicy(policy)

	// Re-configure only pods that belong to the current node.
	hostPods := pp.filterHostPods(pods)

	if len(pods) > 0 {
		pp.Log.WithField("del-policy", policy).
			Infof("Pods sent to Process: %+v", hostPods)
		return pp.Process(false, hostPods)
	}
	return nil
}

// UpdatePolicy processes the event of changed policy data.
// The list of pods with outdated policy configuration is determined and the
// policy re-processing is triggered for each of them.
func (pp *PolicyProcessor) UpdatePolicy(oldPolicy, newPolicy *policymodel.Policy) error {
	pp.Log.WithFields(logging.Fields{
		"new-policy": newPolicy,
		"old-policy": oldPolicy,
	}).Info("Policy was updated")

	if newPolicy == nil {
		pp.Log.WithField("policy", newPolicy).Error("Error reading New Policy")
		return nil
	}

	if oldPolicy == nil {
		pp.Log.WithField("policy", oldPolicy).Error("Error reading Old Policy")
		return nil
	}

	// Get all matching pods before the change and now.
	pods := []podmodel.ID{}
	pods = append(pods, pp.getPodsAssignedToPolicy(oldPolicy)...)
	pods = append(pods, pp.getPodsAssignedToPolicy(newPolicy)...)
	strPods := utils.RemoveDuplicates(utils.StringPodID(pods))
	pods = utils.UnstringPodID(strPods)

	// Re-configure only pods that belong to the current node.
	hostPods := pp.filterHostPods(pods)

	if len(pods) > 0 {
		return pp.Process(false, hostPods)
	}
	return nil
}

// AddNamespace processes the event of newly added namespace (no action needed).
func (pp *PolicyProcessor) AddNamespace(ns *nsmodel.Namespace) error {
	pp.Log.WithField("ns", ns).Info("Namespace was added")
	return nil
}

// DelNamespace processes the event of a removed namespace (no action needed).
func (pp *PolicyProcessor) DelNamespace(ns *nsmodel.Namespace) error {
	pp.Log.WithField("ns", ns).Info("Namespace was deleted")
	return nil
}

// UpdateNamespace processes the event of changed namespace data.
// The list of pods with outdated policy configuration is determined and the
// policy re-processing is triggered for each of them.
func (pp *PolicyProcessor) UpdateNamespace(oldNs, newNs *nsmodel.Namespace) error {
	pp.Log.WithFields(logging.Fields{
		"new-ns": newNs,
		"old-ns": oldNs,
	}).Info("Namespace was updated")

	pods := []podmodel.ID{}
	if newNs == nil {
		pp.Log.WithField("namespace", newNs).Error("Error reading Namespace")
		return nil
	}
	// TODO
	return pp.Process(false, pods)
}

// Close deallocates all resources held by the processor.
func (pp *PolicyProcessor) Close() error {
	return nil
}

// filterHostPods filters out pods from the passed list which are not deployed
// on the current node.
func (pp *PolicyProcessor) filterHostPods(pods []podmodel.ID) []podmodel.ID {
	var (
		podIPAddress net.IP
		hadIP        bool
		hostPods     []podmodel.ID
	)
	hostNetwork := pp.Contiv.GetPodNetwork()

	for _, podID := range pods {
		found, podData := pp.Cache.LookupPod(podID)

		if !found {
			continue
		}

		if podData.IpAddress == "" {
			if podIPAddress, hadIP = pp.podIPAddressMap[podmodel.GetID(podData)]; !hadIP {
				continue
			}
		} else {
			podIPAddress = net.ParseIP(podData.IpAddress)
		}
		if !hostNetwork.Contains(podIPAddress) {
			continue
		}
		hostPods = append(hostPods, podID)
	}
	return hostPods
}

// getPodsAssignedToPolicy returns all pods that have the given policy assigned.
func (pp *PolicyProcessor) getPodsAssignedToPolicy(policy *policymodel.Policy) (pods []podmodel.ID) {
	namespace := policy.Namespace
	policyLabelSelectors := policy.Pods
	if len(policyLabelSelectors.MatchExpression) == 0 && len(policyLabelSelectors.MatchLabel) == 0 {
		return pp.Cache.LookupPodsByNamespace(namespace)
	}

	return pp.Cache.LookupPodsByNSLabelSelector(namespace, policyLabelSelectors)
}

// getPoliciesAssignedToPod returns all policies currently assigned to a given pod.
func (pp *PolicyProcessor) getPoliciesAssignedToPod(pod *podmodel.Pod) (policies map[policymodel.ID]*policymodel.Policy) {
	policies = make(map[policymodel.ID]*policymodel.Policy)

	// Fetch data of all policies from the cache.
	allPolicies := pp.Cache.ListAllPolicies()
	dataPolicies := []*policymodel.Policy{}
	for _, policy := range allPolicies {
		found, policyData := pp.Cache.LookupPolicy(policy)

		if !found {
			continue
		}

		dataPolicies = append(dataPolicies, policyData)
	}

	// Select policies that match pod's labels.
	for _, dataPolicy := range dataPolicies {
		dataPolicyID := policymodel.GetID(dataPolicy)
		if len(dataPolicy.IngressRule) == 0 {
			// If Ingress Rule is an empty array, policy matches the PodSelector.
			policies[dataPolicyID] = dataPolicy
		} else {
			for _, ingressRules := range dataPolicy.IngressRule {
				for _, ingressRule := range ingressRules.From {
					matchLabels := []*policymodel.Policy_Label{}
					matchExpressions := []*policymodel.Policy_LabelSelector_LabelExpression{}

					if ingressRule.Pods != nil {
						matchLabels = ingressRule.Pods.MatchLabel
						matchExpressions = ingressRule.Pods.MatchExpression
					}
					isMatchPodSelector := pp.calculateLabelSelectorMatches(pod, matchLabels, matchExpressions, dataPolicy.Namespace)

					if ingressRule.Namespaces != nil {
						matchLabels = ingressRule.Namespaces.MatchLabel
						matchExpressions = ingressRule.Namespaces.MatchExpression
					}

					isMatchNamespaceSelector := pp.isNamespaceMatchLabel(pod, matchLabels)
					if !isMatchPodSelector && isMatchNamespaceSelector {
						continue
					}

					policies[dataPolicyID] = dataPolicy
				}
			}
		}

		if len(dataPolicy.EgressRule) == 0 {
			// If Egress Rule is an empty array, policy matches the PodSelector.
			policies[dataPolicyID] = dataPolicy
		} else {
			for _, egressRules := range dataPolicy.EgressRule {
				for _, egressRule := range egressRules.To {
					matchLabels := []*policymodel.Policy_Label{}
					matchExpressions := []*policymodel.Policy_LabelSelector_LabelExpression{}

					if egressRule.Pods != nil {
						matchLabels = egressRule.Pods.MatchLabel
						matchExpressions = egressRule.Pods.MatchExpression
					}
					isMatchPodSelector := pp.calculateLabelSelectorMatches(pod, matchLabels, matchExpressions, dataPolicy.Namespace)

					if egressRule.Namespaces != nil {
						matchLabels = egressRule.Namespaces.MatchLabel
						matchExpressions = egressRule.Namespaces.MatchExpression
					}
					isMatchNamespaceSelector := pp.isNamespaceMatchLabel(pod, matchLabels)

					if !isMatchPodSelector && isMatchNamespaceSelector {
						continue
					}

					policies[dataPolicyID] = dataPolicy
				}
			}
		}
	}
	return policies
}<|MERGE_RESOLUTION|>--- conflicted
+++ resolved
@@ -155,152 +155,10 @@
 	return nil
 }
 
-<<<<<<< HEAD
 // DelPod processes the event of a removed pod (no action needed).
 func (pp *PolicyProcessor) DelPod(podID podmodel.ID, pod *podmodel.Pod) error {
 	pp.Log.WithField("podID", podID).Info("Pod was removed")
 	/* Already un-configured when the pod has lost its IP address */
-=======
-// DelPod processes the event of a removed pod.
-// The list of pods with outdated policy configuration is determined and the
-// policy re-processing is triggered for each of them.
-func (pp *PolicyProcessor) DelPod(pod *podmodel.Pod) error {
-	pods := []podmodel.ID{}
-	policies := []*policymodel.Policy{}
-	addedPolicies := make(map[string]bool)
-	dataPolicies := []*policymodel.Policy{}
-
-	// No action if Pod belongs to kube-system namespace
-	if pod.Namespace == "kube-system" {
-		pp.Log.WithField("del-pod", pod).Info("Pod belongs to kube-system namespace, ignoring")
-		return nil
-	}
-
-	// List AllPolicies will fetch all the installed policies and append
-	// Policy Data in the dataPolicies slice
-	allPolicies := pp.Cache.ListAllPolicies()
-	for _, stringPolicy := range allPolicies {
-		found, policyData := pp.Cache.LookupPolicy(stringPolicy)
-		if !found {
-			continue
-		}
-		dataPolicies = append(dataPolicies, policyData)
-	}
-
-	// Check every policy for ingress and egress rules that match old Pod's labels
-	// and append them in a slice.
-	for _, dataPolicy := range dataPolicies {
-		if len(dataPolicy.IngressRule) == 0 {
-			// If Ingress Rule is an empty array, policy matches the PodSelector
-			policies = append(policies, dataPolicy)
-		} else {
-			for _, ingressRules := range dataPolicy.IngressRule {
-				for _, ingressRule := range ingressRules.From {
-
-					matchLabels := []*policymodel.Policy_Label{}
-					matchExpressions := []*policymodel.Policy_LabelSelector_LabelExpression{}
-
-					if ingressRule.Pods != nil {
-						matchLabels = ingressRule.Pods.MatchLabel
-						matchExpressions = ingressRule.Pods.MatchExpression
-					}
-					isMatchPodSelector := pp.calculateLabelSelectorMatches(pod, matchLabels, matchExpressions, dataPolicy.Namespace)
-
-					if ingressRule.Namespaces != nil {
-						matchLabels = ingressRule.Namespaces.MatchLabel
-						matchExpressions = ingressRule.Namespaces.MatchExpression
-					}
-
-					isMatchNamespaceSelector := pp.isNamespaceMatchLabel(pod, matchLabels)
-					if !isMatchPodSelector && !isMatchNamespaceSelector {
-						continue
-					}
-
-					if addedPolicies[policymodel.GetID(dataPolicy).String()] != true {
-						addedPolicies[policymodel.GetID(dataPolicy).String()] = true
-						policies = append(policies, dataPolicy)
-					}
-				}
-			}
-		}
-
-		if len(dataPolicy.EgressRule) == 0 {
-			policies = append(policies, dataPolicy)
-		} else {
-			for _, egressRules := range dataPolicy.EgressRule {
-				for _, egressRule := range egressRules.To {
-
-					matchLabels := []*policymodel.Policy_Label{}
-					matchExpressions := []*policymodel.Policy_LabelSelector_LabelExpression{}
-
-					if egressRule.Pods != nil {
-						matchLabels = egressRule.Pods.MatchLabel
-						matchExpressions = egressRule.Pods.MatchExpression
-					}
-					isMatchPodSelector := pp.calculateLabelSelectorMatches(pod, matchLabels, matchExpressions, dataPolicy.Namespace)
-
-					if egressRule.Namespaces != nil {
-						matchLabels = egressRule.Namespaces.MatchLabel
-						matchExpressions = egressRule.Namespaces.MatchExpression
-					}
-
-					isMatchNamespaceSelector := pp.isNamespaceMatchLabel(pod, matchLabels)
-					if !isMatchPodSelector && !isMatchNamespaceSelector {
-						continue
-					}
-
-					if addedPolicies[policymodel.GetID(dataPolicy).String()] != true {
-						addedPolicies[policymodel.GetID(dataPolicy).String()] = true
-						policies = append(policies, dataPolicy)
-					}
-
-				}
-			}
-		}
-	}
-
-	// For every matched policy find all the Pods that have the policy attached
-	if len(policies) > 0 {
-		for _, policy := range policies {
-			namespace := policy.Namespace
-			policyLabelSelectors := policy.Pods
-			if len(policyLabelSelectors.MatchExpression) == 0 && len(policyLabelSelectors.MatchLabel) == 0 {
-				policyPods := pp.Cache.LookupPodsByNamespace(namespace)
-				pods = append(pods, policyPods...)
-			} else {
-				policyPods := pp.Cache.LookupPodsByNSLabelSelector(namespace, policyLabelSelectors)
-				pods = append(pods, policyPods...)
-			}
-		}
-	}
-	strPods := utils.RemoveDuplicates(utils.StringPodID(pods))
-	pods = utils.UnstringPodID(strPods)
-
-	// Find pods that belong to the current node.
-	hostPods := []podmodel.ID{}
-	for _, hostPod := range pods {
-		found, hostPodData := pp.Cache.LookupPod(hostPod)
-
-		if !found {
-			continue
-		}
-		hostNetwork := pp.Contiv.GetPodNetwork()
-		hostPodID := podmodel.GetID(hostPodData).String()
-		removedPodIP := pp.podIPAddressMap[hostPodID]
-		podIPAddress := net.ParseIP(removedPodIP)
-		if !hostNetwork.Contains(podIPAddress) {
-			continue
-		}
-		hostPods = append(hostPods, hostPod)
-	}
-
-	pp.Log.WithField("del-pod", pod).
-		Infof("Pods sent to Process: %+v", hostPods)
-	if len(hostPods) > 0 {
-		return pp.Process(false, hostPods)
-	}
-
->>>>>>> f104b8b8
 	return nil
 }
 
@@ -323,7 +181,6 @@
 		return nil
 	}
 
-<<<<<<< HEAD
 	if newPod.IpAddress != "" {
 		pp.podIPAddressMap[podID] = net.ParseIP(newPod.IpAddress)
 	} else {
@@ -341,172 +198,6 @@
 		oldPolicies := pp.getPoliciesAssignedToPod(oldPod)
 		for _, policy := range oldPolicies {
 			pods = append(pods, pp.getPodsAssignedToPolicy(policy)...)
-=======
-	// No action if Pod has no IP Address
-	if newPod.IpAddress == "" {
-		pp.Log.WithField("pod", newPod).Warn("Pod does not have an IP Address assigned yet")
-		return nil
-	}
-
-	// New and old Pod will be checked for attached policies
-	newPodID := podmodel.GetID(newPod)
-	pp.podIPAddressMap[newPodID.String()] = newPod.IpAddress
-
-	// List AllPolicies will fetch all the installed policies and append
-	// Policy Data in the dataPolicies slice
-	allPolicies := pp.Cache.ListAllPolicies()
-	for _, stringPolicy := range allPolicies {
-		found, policyData := pp.Cache.LookupPolicy(stringPolicy)
-
-		if !found {
-			continue
-		}
-
-		dataPolicies = append(dataPolicies, policyData)
-	}
-
-	// Check every policy for ingress and egress rules that match old Pod's labels
-	// and append them in a slice.
-	for _, dataPolicy := range dataPolicies {
-		if len(dataPolicy.IngressRule) == 0 {
-			// If Ingress Rule is an empty array, policy matches the PodSelector
-			policies = append(policies, dataPolicy)
-		} else {
-			for _, ingressRules := range dataPolicy.IngressRule {
-				for _, ingressRule := range ingressRules.From {
-
-					matchLabels := []*policymodel.Policy_Label{}
-					matchExpressions := []*policymodel.Policy_LabelSelector_LabelExpression{}
-
-					if ingressRule.Pods != nil {
-						matchLabels = ingressRule.Pods.MatchLabel
-						matchExpressions = ingressRule.Pods.MatchExpression
-					}
-					isMatchPodSelector := pp.calculateLabelSelectorMatches(oldPod, matchLabels, matchExpressions, dataPolicy.Namespace)
-
-					if ingressRule.Namespaces != nil {
-						matchLabels = ingressRule.Namespaces.MatchLabel
-						matchExpressions = ingressRule.Namespaces.MatchExpression
-					}
-
-					isMatchNamespaceSelector := pp.isNamespaceMatchLabel(oldPod, matchLabels)
-					if !isMatchPodSelector && !isMatchNamespaceSelector {
-						continue
-					}
-
-					if addedPolicies[policymodel.GetID(dataPolicy).String()] != true {
-						addedPolicies[policymodel.GetID(dataPolicy).String()] = true
-						policies = append(policies, dataPolicy)
-					}
-				}
-			}
-		}
-
-		if len(dataPolicy.EgressRule) == 0 {
-			policies = append(policies, dataPolicy)
-		} else {
-			for _, egressRules := range dataPolicy.EgressRule {
-				for _, egressRule := range egressRules.To {
-
-					matchLabels := []*policymodel.Policy_Label{}
-					matchExpressions := []*policymodel.Policy_LabelSelector_LabelExpression{}
-
-					if egressRule.Pods != nil {
-						matchLabels = egressRule.Pods.MatchLabel
-						matchExpressions = egressRule.Pods.MatchExpression
-					}
-					isMatchPodSelector := pp.calculateLabelSelectorMatches(oldPod, matchLabels, matchExpressions, dataPolicy.Namespace)
-
-					if egressRule.Namespaces != nil {
-						matchLabels = egressRule.Namespaces.MatchLabel
-						matchExpressions = egressRule.Namespaces.MatchExpression
-					}
-
-					isMatchNamespaceSelector := pp.isNamespaceMatchLabel(oldPod, matchLabels)
-					if !isMatchPodSelector && !isMatchNamespaceSelector {
-						continue
-					}
-
-					if addedPolicies[policymodel.GetID(dataPolicy).String()] != true {
-						addedPolicies[policymodel.GetID(dataPolicy).String()] = true
-						policies = append(policies, dataPolicy)
-					}
-
-				}
-			}
-		}
-	}
-
-	// Check every policy for ingress and egress rules that match new Pod's labels
-	// and append them in a slice.
-	for _, dataPolicy := range dataPolicies {
-		if len(dataPolicy.IngressRule) == 0 {
-			// If Ingress Rule is an empty array, policy matches the PodSelector
-			policies = append(policies, dataPolicy)
-		} else {
-			for _, ingressRules := range dataPolicy.IngressRule {
-				for _, ingressRule := range ingressRules.From {
-
-					matchLabels := []*policymodel.Policy_Label{}
-					matchExpressions := []*policymodel.Policy_LabelSelector_LabelExpression{}
-
-					if ingressRule.Pods != nil {
-						matchLabels = ingressRule.Pods.MatchLabel
-						matchExpressions = ingressRule.Pods.MatchExpression
-					}
-					isMatchPodSelector := pp.calculateLabelSelectorMatches(newPod, matchLabels, matchExpressions, dataPolicy.Namespace)
-
-					if ingressRule.Namespaces != nil {
-						matchLabels = ingressRule.Namespaces.MatchLabel
-						matchExpressions = ingressRule.Namespaces.MatchExpression
-					}
-
-					isMatchNamespaceSelector := pp.isNamespaceMatchLabel(newPod, matchLabels)
-					if !isMatchPodSelector && !isMatchNamespaceSelector {
-						continue
-					}
-
-					if addedPolicies[policymodel.GetID(dataPolicy).String()] != true {
-						addedPolicies[policymodel.GetID(dataPolicy).String()] = true
-						policies = append(policies, dataPolicy)
-					}
-				}
-			}
-		}
-
-		if len(dataPolicy.EgressRule) == 0 {
-			policies = append(policies, dataPolicy)
-		} else {
-			for _, egressRules := range dataPolicy.EgressRule {
-				for _, egressRule := range egressRules.To {
-
-					matchLabels := []*policymodel.Policy_Label{}
-					matchExpressions := []*policymodel.Policy_LabelSelector_LabelExpression{}
-
-					if egressRule.Pods != nil {
-						matchLabels = egressRule.Pods.MatchLabel
-						matchExpressions = egressRule.Pods.MatchExpression
-					}
-					isMatchPodSelector := pp.calculateLabelSelectorMatches(newPod, matchLabels, matchExpressions, dataPolicy.Namespace)
-
-					if egressRule.Namespaces != nil {
-						matchLabels = egressRule.Namespaces.MatchLabel
-						matchExpressions = egressRule.Namespaces.MatchExpression
-					}
-
-					isMatchNamespaceSelector := pp.isNamespaceMatchLabel(newPod, matchLabels)
-					if !isMatchPodSelector && !isMatchNamespaceSelector {
-						continue
-					}
-
-					if addedPolicies[policymodel.GetID(dataPolicy).String()] != true {
-						addedPolicies[policymodel.GetID(dataPolicy).String()] = true
-						policies = append(policies, dataPolicy)
-					}
-
-				}
-			}
->>>>>>> f104b8b8
 		}
 	}
 	if newPod.IpAddress != "" {
@@ -737,7 +428,7 @@
 					}
 
 					isMatchNamespaceSelector := pp.isNamespaceMatchLabel(pod, matchLabels)
-					if !isMatchPodSelector && isMatchNamespaceSelector {
+					if !isMatchPodSelector && !isMatchNamespaceSelector {
 						continue
 					}
 
@@ -767,7 +458,7 @@
 					}
 					isMatchNamespaceSelector := pp.isNamespaceMatchLabel(pod, matchLabels)
 
-					if !isMatchPodSelector && isMatchNamespaceSelector {
+					if !isMatchPodSelector && !isMatchNamespaceSelector {
 						continue
 					}
 
