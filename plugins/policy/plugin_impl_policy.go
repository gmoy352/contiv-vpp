// Copyright (c) 2017 Cisco and/or its affiliates.
//
// Licensed under the Apache License, Version 2.0 (the "License");
// you may not use this file except in compliance with the License.
// You may obtain a copy of the License at:
//
//     http://www.apache.org/licenses/LICENSE-2.0
//
// Unless required by applicable law or agreed to in writing, software
// distributed under the License is distributed on an "AS IS" BASIS,
// WITHOUT WARRANTIES OR CONDITIONS OF ANY KIND, either express or implied.
// See the License for the specific language governing permissions and
// limitations under the License.

package policy

import (
	"context"
	"sync"

	"github.com/ligato/cn-infra/datasync"
	"github.com/ligato/cn-infra/flavors/local"
	"github.com/ligato/cn-infra/logging"
	"github.com/ligato/cn-infra/utils/safeclose"

	"github.com/ligato/vpp-agent/clientv1/linux"
	"github.com/ligato/vpp-agent/clientv1/linux/localclient"
	"github.com/ligato/vpp-agent/plugins/defaultplugins"

	"github.com/contiv/vpp/plugins/contiv"
	"github.com/contiv/vpp/plugins/ksr/model/namespace"
	"github.com/contiv/vpp/plugins/policy/cache"
	"github.com/contiv/vpp/plugins/policy/configurator"
	"github.com/contiv/vpp/plugins/policy/processor"
	aclrenderer "github.com/contiv/vpp/plugins/policy/renderer/acl"
)

// Plugin watches configuration of K8s resources (as reflected by KSR into ETCD)
// for changes in policies, pods and namespaces and applies rules into extendable
// set of network stacks.
type Plugin struct {
	Deps

	resyncChan chan datasync.ResyncEvent
	changeChan chan datasync.ChangeEvent

	watchConfigReg datasync.WatchRegistration

	cancel context.CancelFunc
	wg     sync.WaitGroup

	// Policy Plugin consists of multiple layers.
	// The plugin itself is layer 1.

	// Policy Cache: layers 1-3
	policyCache *cache.PolicyCache

	// Policy Processor: layer 2
	processor *processor.PolicyProcessor

	// Policy Configurator: layer 3
	configurator *configurator.PolicyConfigurator

	// Policy Renderers: layer 4
	//  -> ACL Renderer
	aclRenderer *aclrenderer.Renderer
	// New renderers should come here ...
}

// Deps defines dependencies of policy plugin.
type Deps struct {
	local.PluginInfraDeps
	Watcher        datasync.KeyValProtoWatcher /* prefixed for KSR-published K8s state data */
<<<<<<< HEAD
	Contiv         *contiv.Plugin              /* for GetIfName() */
	VPP            defaultplugins.API          /* for DumpACLs() */
=======
	Contiv         contiv.API                  /* for GetIfName() */
>>>>>>> 682e5f6c
	PolicyCacheAPI cache.PolicyCacheAPI
}

// Init initializes policy layers and caches and starts watching ETCD for K8s configuration.
func (p *Plugin) Init() error {
	var err error
	p.Log.SetLevel(logging.DebugLevel)

	p.resyncChan = make(chan datasync.ResyncEvent)
	p.changeChan = make(chan datasync.ChangeEvent)

	// Inject dependencies between layers.
	p.policyCache = &cache.PolicyCache{
		Deps: cache.Deps{
			Log:        p.Log.NewLogger("-policyCache"),
			PluginName: p.PluginName,
		},
	}

	p.configurator = &configurator.PolicyConfigurator{
		Deps: configurator.Deps{
			Log:   p.Log.NewLogger("-policyConfigurator"),
			Cache: p.policyCache,
		},
	}

	p.processor = &processor.PolicyProcessor{
		Deps: processor.Deps{
			Log:          p.Log.NewLogger("-policyProcessor"),
			Contiv:       p.Contiv,
			Cache:        p.policyCache,
			Configurator: p.configurator,
		},
	}

	p.aclRenderer = &aclrenderer.Renderer{
		Deps: aclrenderer.Deps{
<<<<<<< HEAD
			Log:   p.Log.NewLogger("-policyRenderer"),
			Cache: p.aclCache,
			VPP:   p.VPP,
=======
			Log:        p.Log.NewLogger("-aclRenderer"),
			LogFactory: p.Log,
			Contiv:     p.Contiv,
			ACLResyncTxnFactory: func() linux.DataResyncDSL {
				return localclient.DataResyncRequest(p.PluginName)
			},
>>>>>>> 682e5f6c
			ACLTxnFactory: func() linux.DataChangeDSL {
				return localclient.DataChangeRequest(p.PluginName)
			},
		},
	}

	// Initialize layers.
	p.policyCache.Init()
	p.processor.Init()
	p.configurator.Init()
	p.aclRenderer.Init()

	// Register renderers.
	p.configurator.RegisterRenderer(p.aclRenderer)
	// TODO: register VPPTCP renderer

	var ctx context.Context
	ctx, p.cancel = context.WithCancel(context.Background())

	go p.watchEvents(ctx)
	err = p.subscribeWatcher()
	if err != nil {
		return err
	}

	return nil
}

func (p *Plugin) subscribeWatcher() (err error) {
	p.watchConfigReg, err = p.Watcher.
		Watch("K8s resources", p.changeChan, p.resyncChan, namespace.KeyPrefix())
	return err
}

func (p *Plugin) watchEvents(ctx context.Context) {
	p.wg.Add(1)
	defer p.wg.Done()

	for {
		select {
		case resyncConfigEv := <-p.resyncChan:
			//err := p.policyCache.Resync(resyncConfigEv)
			//resyncConfigEv.Done(err)
			p.Log.Info(resyncConfigEv)
		case dataChngEv := <-p.changeChan:
			err := p.policyCache.Update(dataChngEv)
			dataChngEv.Done(err)

		case <-ctx.Done():
			p.Log.Debug("Stop watching events")
			return
		}
	}
}

// Close stops the processor and watching.
func (p *Plugin) Close() error {
	p.cancel()
	p.wg.Wait()
	safeclose.CloseAll(p.watchConfigReg, p.resyncChan, p.changeChan)
	return nil
}<|MERGE_RESOLUTION|>--- conflicted
+++ resolved
@@ -71,12 +71,8 @@
 type Deps struct {
 	local.PluginInfraDeps
 	Watcher        datasync.KeyValProtoWatcher /* prefixed for KSR-published K8s state data */
-<<<<<<< HEAD
-	Contiv         *contiv.Plugin              /* for GetIfName() */
+	Contiv         contiv.API              /* for GetIfName() */
 	VPP            defaultplugins.API          /* for DumpACLs() */
-=======
-	Contiv         contiv.API                  /* for GetIfName() */
->>>>>>> 682e5f6c
 	PolicyCacheAPI cache.PolicyCacheAPI
 }
 
@@ -114,18 +110,10 @@
 
 	p.aclRenderer = &aclrenderer.Renderer{
 		Deps: aclrenderer.Deps{
-<<<<<<< HEAD
-			Log:   p.Log.NewLogger("-policyRenderer"),
-			Cache: p.aclCache,
-			VPP:   p.VPP,
-=======
 			Log:        p.Log.NewLogger("-aclRenderer"),
 			LogFactory: p.Log,
 			Contiv:     p.Contiv,
-			ACLResyncTxnFactory: func() linux.DataResyncDSL {
-				return localclient.DataResyncRequest(p.PluginName)
-			},
->>>>>>> 682e5f6c
+			VPP:   p.VPP,
 			ACLTxnFactory: func() linux.DataChangeDSL {
 				return localclient.DataChangeRequest(p.PluginName)
 			},
