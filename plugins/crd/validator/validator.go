// Copyright (c) 2018 Cisco and/or its affiliates.
//
// Licensed under the Apache License, Version 2.0 (the "License");
// you may not use this file except in compliance with the License.
// You may obtain a copy of the License at:
//
//     http://www.apache.org/licenses/LICENSE-2.0
//
// Unless required by applicable law or agreed to in writing, software
// distributed under the License is distributed on an "AS IS" BASIS,
// WITHOUT WARRANTIES OR CONDITIONS OF ANY KIND, either express or implied.
// See the License for the specific language governing permissions and
// limitations under the License.
//

package validator

import (
	"fmt"
	"github.com/contiv/vpp/plugins/crd/api"
	"github.com/contiv/vpp/plugins/crd/cache/telemetrymodel"
	"github.com/contiv/vpp/plugins/crd/datastore"
	"github.com/ligato/cn-infra/logging"
	"github.com/ligato/vpp-agent/plugins/vpp/model/interfaces"
	"github.com/pkg/errors"
	"strconv"
	"strings"
)

// Validator is the implementation of the ContivTelemetryProcessor interface.
type Validator struct {
	Deps

	VppCache api.VppCache
	K8sCache api.K8sCache
	Report   api.Report
}

// Deps lists dependencies of PolicyCache.
type Deps struct {
	Log logging.Logger
}

// Validate performes the validation of telemetry data collected from a
// Contiv cluster.
func (v *Validator) Validate() {
	v.ValidateArpTables()
	v.ValidateL2Connectivity()
	v.ValidateL2FibEntries()
	v.ValidateK8sNodeInfo()
	v.ValidatePodInfo()
	v.ValidateTapToPod()
	//v.ValidateStaticRoutes()
	v.ValidateL3()
}

// ValidateArpTables validates the the entries of node ARP tables to
// make sure that the number of entries is correct as well as making sure
// that each entry's ip address and mac address correspond to the correct
// node in the network.
func (v *Validator) ValidateArpTables() {
	errCnt := 0
	nodeList := v.VppCache.RetrieveAllNodes()

	for _, node := range nodeList {

		loopNodeMap := make(map[string]bool)
		for _, n := range nodeList {
			if n.Name != node.Name {
				loopNodeMap[n.Name] = true
			}
		}

		for _, arpTableEntry := range node.NodeIPArp {
			if !arpTableEntry.Ae.Static {
				continue
			}

			arpIf, ok := node.NodeInterfaces[int(arpTableEntry.AeMeta.IfIndex)]
			if !ok {
				errString := fmt.Sprintf("ARP Table entry %+v: interface with ifIndex not found", arpTableEntry)
				v.Report.AppendToNodeReport(node.Name, errString)
				errCnt++
				continue
			}

			if arpIf.If.IfType != interfaces.InterfaceType_SOFTWARE_LOOPBACK || arpIf.If.Name != "vxlanBVI" {
				continue
			}

			addressNotFound := false
			macNode, err := v.VppCache.RetrieveNodeByLoopMacAddr(arpTableEntry.Ae.PhysAddress)
			if err != nil {
				errString := fmt.Sprintf("ARP Table entry %+v: no remote node for MAC Address", arpTableEntry)
				v.Report.AppendToNodeReport(node.Name, errString)
				addressNotFound = true
				errCnt++
			}
			ipNode, err := v.VppCache.RetrieveNodeByLoopIPAddr(arpTableEntry.Ae.IPAddress + "/24")

			if err != nil {
				errString := fmt.Sprintf("ARP Table entry %+v: no remote node for IP Address", arpTableEntry)
				v.Report.AppendToNodeReport(node.Name, errString)
				addressNotFound = true
				errCnt++
			}

			if addressNotFound {
				continue
			}

			if macNode.Name != ipNode.Name {
				errString := fmt.Sprintf("ARP Table entry %+v: MAC -> node %s, IP -> nodes %s",
					arpTableEntry, macNode.Name, ipNode.Name)
				v.Report.AppendToNodeReport(node.Name, errString)
				errCnt++
			}

			delete(loopNodeMap, ipNode.Name)
		}

		for nodeName := range loopNodeMap {
			v.Report.AppendToNodeReport(nodeName, fmt.Sprintf("ARP Table: No MAC entry  for node %s", node.Name))
			errCnt++
		}
	}
	if errCnt == 0 {
		v.Report.AppendToNodeReport(api.GlobalMsg, fmt.Sprintf("ARP Table Validation: OK"))
	} else {
		v.Report.AppendToNodeReport(api.GlobalMsg,
			fmt.Sprintf("ARP Table Validation: %d error%s found", errCnt, printS(errCnt)))
	}
}

//ValidateL2Connectivity makes sure that each node in the cache has the right
// number of vxlan_tunnels for the number of nodes as well as checking that
// each vxlan_tunnel points to a node that has a corresponding but opposite
// tunnel itself.
func (v *Validator) ValidateL2Connectivity() {
	errCnt := 0
	nodeList := v.VppCache.RetrieveAllNodes()

	nodeMap := make(map[string]bool)
	for _, node := range nodeList {
		nodeMap[node.Name] = true
	}

validateNodeBD:
	for _, node := range nodeList {
		nodeVxlanMap := make(map[string]bool)
		for _, n := range nodeList {
			nodeVxlanMap[n.Name] = true
		}

		// Validate that there is exactly one bridge domain with the name vxlanBD
		var vxLanBD *telemetrymodel.NodeBridgeDomain

		for _, bdomain := range node.NodeBridgeDomains {
			if bdomain.Bd.Name == "vxlanBD" {
				if vxLanBD != nil {
					errString := fmt.Sprintf("multiple vxlanBD bridge domains - skipping L2 validation")
					errCnt++
					v.Report.AppendToNodeReport(node.Name, errString)
					continue validateNodeBD
				}
				vxLanBD = &bdomain
			}
		}

		if vxLanBD == nil {
			errCnt++
			errString := fmt.Sprintf("no vxlan BD - skipping L2 validation")
			v.Report.AppendToNodeReport(node.Name, errString)
			continue
		}

		i := 0
		bdName2Id := make(map[string]uint32)
		for id, name := range vxLanBD.BdMeta.BdID2Name {
			bdName2Id[name] = id
		}

		// Validate interfaces listed in the BD
		hasBviIfc := false
		for _, bdIfc := range vxLanBD.Bd.Interfaces {
			ifIndex := bdName2Id[bdIfc.Name]

			//check if one of the indices point to the loop interface
			//if it does, increment a counter and set a boolean to true
			nodeIfc, ok := node.NodeInterfaces[int(ifIndex)]
			if !ok {
				errCnt++
				errString := fmt.Sprintf("ifIndex %d invalid for BD interface %s", ifIndex, bdIfc.Name)
				v.Report.AppendToNodeReport(node.Name, errString)
				continue
			}

			if bdIfc.BVI {
				if hasBviIfc {
					errCnt++
					errString := fmt.Sprintf("duplicate BVI, type %+v, BVI %s (ifIndex %d, ifName %s)",
						nodeIfc.If.IfType, bdIfc.Name, ifIndex, nodeIfc.If.Name)
					v.Report.AppendToNodeReport(node.Name, errString)
				}

				// BVI must be a software loopback interface
				if nodeIfc.If.IfType != interfaces.InterfaceType_SOFTWARE_LOOPBACK {
					errCnt++
					errString := fmt.Sprintf("invalid BVI type %+v, BVI %s (ifIndex %d, ifName %s)",
						nodeIfc.If.IfType, bdIfc.Name, ifIndex, nodeIfc.If.Name)
					v.Report.AppendToNodeReport(node.Name, errString)
					continue
				}

				hasBviIfc = true
				i++

				if n, err := v.VppCache.RetrieveNodeByLoopMacAddr(nodeIfc.If.PhysAddress); err != nil {
					errCnt++
					errString := fmt.Sprintf("validator internal error: bad MAC Addr index, "+
						"MAC Addr %s, BVI %s (ifIndex %d, ifName %s)",
						nodeIfc.If.PhysAddress, bdIfc.Name, ifIndex, nodeIfc.If.Name)
					v.Report.AppendToNodeReport(node.Name, errString)
					continue
				} else {
					delete(nodeVxlanMap, n.Name)
				}
			} else {
				// Make sure that the type of a regular BD interface is VXLAN_tunnel interface
				if nodeIfc.If.IfType != interfaces.InterfaceType_VXLAN_TUNNEL {
					errCnt++
					errString := fmt.Sprintf("invalid BD interface type %+v, BVI %s (ifIndex %d, ifName %s)",
						nodeIfc.If.IfType, bdIfc.Name, ifIndex, nodeIfc.If.Name)
					v.Report.AppendToNodeReport(node.Name, errString)
					continue
				}

				// Make sure the VXLAN tunnel's VNI is correct (value '10')
				if nodeIfc.If.Vxlan.Vni != api.VppVNI {
					errCnt++
					errString := fmt.Sprintf("bad VNI for %s (%s): got %d, expected %d",
						node.NodeInterfaces[int(ifIndex)].If.Name,
						node.NodeInterfaces[int(ifIndex)].IfMeta.VppInternalName,
						node.NodeInterfaces[int(ifIndex)].If.Vxlan.Vni,
						api.VppVNI)
					v.Report.AppendToNodeReport(node.Name, errString)
				}

				// Make sure the VXLAN's tunnel source IP address points to the current node.
				srcIPNode, err := v.VppCache.RetrieveNodeByGigEIPAddr(nodeIfc.If.Vxlan.SrcAddress)
				if err != nil {
					errCnt++
					errString := fmt.Sprintf("error finding node with src IP %s",
						nodeIfc.If.Vxlan.SrcAddress)
					v.Report.AppendToNodeReport(node.Name, errString)
					continue
				}

				if srcIPNode.Name != node.Name {
					errCnt++
					errString := fmt.Sprintf("vxlan_tunnel %s has source ip %s which points "+
						"to a different node than %s.",
						nodeIfc.If.Name, nodeIfc.If.Vxlan.SrcAddress, node.Name)
					v.Report.AppendToNodeReport(node.Name, errString)
					continue
				}

				// Try to find node with dst ip address in tunnel and validate
				// it has a vxlan_tunnel that is the opposite of the current
				// vxlan_tunnel and increment the counter if it does.
				dstipNode, err := v.VppCache.RetrieveNodeByGigEIPAddr(nodeIfc.If.Vxlan.DstAddress)
				if err != nil {
					errCnt++
					errString := fmt.Sprintf("node with dst ip %s in vxlan_tunnel %s not found",
						nodeIfc.If.Vxlan.DstAddress, nodeIfc.If.Name)
					v.Report.AppendToNodeReport(node.Name, errString)
					continue
				}

				matchingTunnelFound := false
				for _, dstIntf := range dstipNode.NodeInterfaces {
					if dstIntf.If.IfType == nodeIfc.If.IfType {
						if dstIntf.If.Vxlan.DstAddress == nodeIfc.If.Vxlan.SrcAddress {
							matchingTunnelFound = true
						}
					}
				}

				if !matchingTunnelFound {
					errCnt++
					errString := fmt.Sprintf("no matching vxlan_tunnel found on remote node %s for vxlan %s",
						dstipNode.Name, nodeIfc.If.Name)
					v.Report.AppendToNodeReport(node.Name, errString)
				}
				i++

				dstAddr := node.NodeInterfaces[int(ifIndex)].If.Vxlan.DstAddress
				if n1, err := v.VppCache.RetrieveNodeByGigEIPAddr(dstAddr); err == nil {
					delete(nodeVxlanMap, n1.Name)
				} else {
					errCnt++
					v.Report.LogErrAndAppendToNodeReport(n1.Name,
						fmt.Sprintf("validator internal error: inconsistent GigE Address index, dest addr %s",
							dstAddr))
				}
			}
		}

		//checks if there are an unequal amount vxlan tunnels for the current node versus the total number of nodes
		if i != len(nodeList) {
			errCnt++
			errString := fmt.Sprintf("the number of valid BD interfaces does not match the number of nodes "+
				"in cluster: got %d, expected %d", i, len(nodeList))
			v.Report.AppendToNodeReport(node.Name, errString)
		}

		if !hasBviIfc {
			errCnt++
			errString := fmt.Sprintf("BVI in the Contiv cluster Vxlan BD is invalid or missing")
			v.Report.AppendToNodeReport(node.Name, errString)
			continue
		}
		if len(nodeVxlanMap) > 0 {
			for n := range nodeVxlanMap {
				errCnt++
				errString := fmt.Sprintf("BD interface missing or invalid for node %s", n)
				v.Report.AppendToNodeReport(node.Name, errString)
			}
			continue
		}

		delete(nodeMap, node.Name)
	}

	//make sure that each node has been successfully validated
	if len(nodeMap) > 0 {
		for nodeName := range nodeMap {
			v.Report.AppendToNodeReport(nodeName, fmt.Sprintf("failed to validate the Contiv cluster Vxlan BD"))
		}
	}

	if errCnt == 0 {
		v.Report.AppendToNodeReport(api.GlobalMsg, "L2 connectivity validation: OK")
	} else {
		v.Report.AppendToNodeReport(api.GlobalMsg,
			fmt.Sprintf("L2 connectivity validation: %d errors found", errCnt))
	}
}

// ValidateL2FibEntries will validate that each nodes fib entries ip address
// point to the right loop interface and the mac addresses match
func (v *Validator) ValidateL2FibEntries() {
	nodeList := v.VppCache.RetrieveAllNodes()

	nodemap := make(map[string]bool)
	for _, node := range nodeList {
		nodemap[node.Name] = true
	}

	for _, node := range nodeList {
		nodeFibMap := make(map[string]bool)
		for _, n := range nodeList {
			nodeFibMap[n.Name] = true
		}

		fibHasLoopIF := false
		if len(node.NodeL2Fibs) != len(nodeList) {
			errString := fmt.Sprintf("incorrect number of L2 fib entries: %d for node %+v: expecting %d",
				len(node.NodeL2Fibs), node.Name, len(nodeList))
			v.Report.AppendToNodeReport(node.Name, errString)
			continue
		}
		loopIf, err := datastore.GetNodeLoopIFInfo(node)
		if err != nil {
			v.Report.AppendToNodeReport(node.Name, err.Error())
			continue
		}

		fibEntryCount := 0
		var vxLanBD int
		for bdomainIdx, bdomain := range node.NodeBridgeDomains {
			if bdomain.Bd.Name == "vxlanBD" {
				vxLanBD = bdomainIdx
				break
			}
		}

		for _, fib := range node.NodeL2Fibs {
			if int(fib.FeMeta.BridgeDomainID) != vxLanBD {
				continue
			}

			if fib.Fe.PhysAddress == loopIf.If.PhysAddress {
				fibHasLoopIF = true
				fibEntryCount++
				if n, err := v.VppCache.RetrieveNodeByLoopMacAddr(fib.Fe.PhysAddress); err == nil {
					delete(nodeFibMap, n.Name)
				} else {
					v.Report.LogErrAndAppendToNodeReport(node.Name,
						fmt.Sprintf("validator internal error: inconsistent MadAddress index, MAC %s",
							fib.Fe.PhysAddress))
				}
				continue
			}

			intf := node.NodeInterfaces[int(fib.FeMeta.OutgoingIfIndex)]
			macNode, err := v.VppCache.RetrieveNodeByGigEIPAddr(intf.If.Vxlan.DstAddress)
			if err != nil {
				errString := fmt.Sprintf("gigE IP address %s does not exist in gigEIPMap",
					intf.If.Vxlan.DstAddress)
				v.Report.AppendToNodeReport(node.Name, errString)
				continue
			}

			remoteLoopIF, err := datastore.GetNodeLoopIFInfo(macNode)
			if err != nil {
				v.Report.AppendToNodeReport(node.Name, err.Error())
				continue
			}

			if remoteLoopIF.If.PhysAddress == fib.Fe.PhysAddress {
				if n, err := v.VppCache.RetrieveNodeByLoopMacAddr(fib.Fe.PhysAddress); err == nil {
					delete(nodeFibMap, n.Name)
					fibEntryCount++
				} else {
					v.Report.AppendToNodeReport(node.Name,
						fmt.Sprintf("validator internal error: inconsistent MAC Address index, MAC %s",
							fib.Fe.PhysAddress))
				}
				continue
			} else {
				errString := fmt.Sprintf("fib MAC %+v is different than actual MAC "+
					"%+v", fib.Fe.PhysAddress, remoteLoopIF.If.PhysAddress)
				v.Report.AppendToNodeReport(node.Name, errString)
			}

			if len(nodeFibMap) > 0 {
				errString := fmt.Sprintf("missing Fib entries for node %+v", node.Name)
				v.Report.LogErrAndAppendToNodeReport(node.Name, errString)
				for node := range nodeFibMap {
					v.Report.AppendToNodeReport(node, node)
				}
			}
		}

		if !fibHasLoopIF {
			errString := fmt.Sprintf("Fib for node %+v loop interface missing",
				node.Name)
			v.Report.AppendToNodeReport(node.Name, errString)
			continue
		}

		if fibEntryCount != len(nodeList) {
			errString := fmt.Sprintf("Unequal amount of fib entries for node %+v",
				node.Name)
			v.Report.AppendToNodeReport(node.Name, errString)
		}
		delete(nodemap, node.Name)
	}

	if len(nodemap) > 0 {
		for node := range nodemap {
			errString := fmt.Sprintf("Error processing fib for node %s", node)
			v.Report.AppendToNodeReport(node, errString)
		}

	} else {
		v.Report.AppendToNodeReport(api.GlobalMsg, "Success validating Fib entries")
	}

}

//ValidateK8sNodeInfo will make sure that the cache has the same amount of k8s and etcd nodes and that each node has an
//equal opposite node.
func (v *Validator) ValidateK8sNodeInfo() {
	nodeList := v.VppCache.RetrieveAllNodes()

	nodeMap := make(map[string]bool)
	for _, node := range nodeList {
		nodeMap[node.Name] = true
	}

	k8sNodeMap := make(map[string]bool)
	for _, k8sNode := range v.K8sCache.RetrieveAllK8sNodes() {
		k8sNodeMap[k8sNode.Name] = true
	}

	for _, node := range nodeList {
		k8sNode, err := v.K8sCache.RetrieveK8sNode(node.Name)
		if err != nil {
			errString := fmt.Sprintf("node with name %s not present in the k8s node map", node.Name)
			v.Report.AppendToNodeReport(node.Name, errString)
			continue
		}

		if node.Name == k8sNode.Name {
			delete(nodeMap, node.Name)
			delete(k8sNodeMap, k8sNode.Name)
		}
	}

	if len(k8sNodeMap) > 0 {
		for k8sNode := range k8sNodeMap {
			v.Report.AppendToNodeReport(k8sNode, fmt.Sprintf("Contiv node missing for K8s node %s", k8sNode))
		}
	}

	if len(nodeMap) > 0 {
		for contivNode := range nodeMap {
			v.Report.AppendToNodeReport(contivNode, fmt.Sprintf("K8s node missing for Contiv node %s", contivNode))
		}
	}
}

//ValidatePodInfo will check to see that each pod has a valid host ip address node and that the information correctly
//correlates between the nodes and the pods.
func (v *Validator) ValidatePodInfo() {

	podList := v.K8sCache.RetrieveAllPods()
	podMap := make(map[string]bool)
	for _, pod := range podList {
		podMap[pod.Name] = true
	}
	for _, pod := range podList {
		node, err := v.VppCache.RetrieveNodeByHostIPAddr(pod.HostIPAddress)
		if err != nil {
			v.Report.AppendToNodeReport(api.GlobalMsg, fmt.Sprintf("error finding node for Pod %s with host ip %s",
				pod.Name, pod.HostIPAddress))
			continue
		}

		podPtr, ok := node.PodMap[pod.Name]
		if !ok {
			v.Report.AppendToNodeReport(node.Name, fmt.Sprintf("pod %s in node %s podMap not found",
				pod.Name, node.Name))
			continue
		}

		if pod != podPtr {
			errString := fmt.Sprintf("node podmap pod %+v is not the same as cache podmap pod %+v",
				podPtr.Name, pod.Name)
			v.Report.AppendToNodeReport(node.Name, errString)
			continue
		}

		k8snode, err := v.K8sCache.RetrieveK8sNode(node.Name)
		if err != nil {
			errString := fmt.Sprintf("cannot find k8snode in k8sNodeMap for node with name %+v",
				node.Name)
			v.Report.LogErrAndAppendToNodeReport(node.Name, errString)
			continue
		}

		i := 0
		for _, adr := range k8snode.Addresses {
			if adr.Type == 3 {
				if adr.Address != pod.HostIPAddress {
					errString := fmt.Sprintf("pod host ip %s does not match with k8snode ip %s",
						pod.HostIPAddress, adr.Address)
					v.Report.AppendToNodeReport(node.Name, errString)
					continue
				}
				i++
			}
			if adr.Type == 1 {
				if adr.Address != node.Name {
					errString := fmt.Sprintf("pod host name %s does not match node name %s",
						adr.Address, node.Name)
					v.Report.AppendToNodeReport(node.Name, errString)
					continue
				}
				i++
			}
		}
		if i != 2 {
			continue
		}
		delete(podMap, pod.Name)
	}

	if len(podMap) > 0 {
		for p := range podMap {
			v.Report.AppendToNodeReport(api.GlobalMsg, fmt.Sprintf("error processing pod %+v", p))
		}

	} else {
		v.Report.AppendToNodeReport(api.GlobalMsg, "success validating pod info.")
	}
}

//ValidateTapToPod will find the appropriate tap interface for each pod and cache that information in the pod.
func (v *Validator) ValidateTapToPod() {
	podList := v.K8sCache.RetrieveAllPods()

	podMap := make(map[string]bool)
	for _, pod := range podList {
		podMap[pod.Name] = true
	}

	for _, pod := range podList {
		// Skip host network pods - they do not have an associated tap
		if pod.IPAddress == pod.HostIPAddress {
			delete(podMap, pod.Name)
			continue
		}

		vppNode, err := v.VppCache.RetrieveNodeByHostIPAddr(pod.HostIPAddress)
		if err != nil {
			v.Report.LogErrAndAppendToNodeReport(api.GlobalMsg,
				fmt.Sprintf("validator internal error: inconsistent Host IP Address index, IP %s",
					pod.HostIPAddress))
			continue
		}

		k8sNode, err := v.K8sCache.RetrieveK8sNode(vppNode.Name)
		if err != nil {
			v.Report.LogErrAndAppendToNodeReport(vppNode.Name,
				fmt.Sprintf("validator internal error: inconsistent K8s node index, host name %s",
					vppNode.Name))
			continue
		}

		str := strings.Split(k8sNode.Pod_CIDR, "/")
		mask := str[1]
		i, err := strconv.Atoi(mask)
		if err != nil {
			v.Report.AppendToNodeReport(k8sNode.Name, fmt.Sprintf("invalid Pod_CIDR %s", k8sNode.Pod_CIDR))
		}
		bitmask := maskLength2Mask(i)
		for _, intf := range vppNode.NodeInterfaces {
			if strings.Contains(intf.IfMeta.VppInternalName, "tap") {
				for _, ip := range intf.If.IPAddresses {
					ipAddr := strings.Split(ip, "/")
					podIP := ip2uint32(pod.IPAddress)
					tapIP := ip2uint32(ipAddr[0])
					if (podIP & bitmask) == (tapIP & bitmask) {
						pod.VppIfIPAddr = ip
						pod.VppIfInternalName = intf.IfMeta.VppInternalName
						pod.VppIfName = intf.If.Name
						pod.VppSwIfIdx = intf.IfMeta.SwIfIndex
						delete(podMap, pod.Name)
					}
				}
			}
		}
	}
	if len(podMap) > 0 {
		for pod := range podMap {
			errString := errors.Errorf("Did not find valid tap for pod %+v", pod)
			fmt.Println(errString)
		}
	}
}

//ValidateStaticRoutes validates that static routes were successfully gathered for each node.
func (v *Validator) ValidateStaticRoutes() {
	nodelist := v.VppCache.RetrieveAllNodes()
	for _, node := range nodelist {
		fmt.Println(node.NodeStaticRoutes)
	}

}

//Vrf is a type declaration to help simplify a map of maps
type Vrf = map[string]telemetrymodel.NodeIPRoute

//ValidateL3 will validate each nodes and pods l3 connectivity for any errors
func (v *Validator) ValidateL3() {
	nodeList := v.VppCache.RetrieveAllNodes()
	for _, node := range nodeList {
		vrfMap, err := v.createVrfMap(node)
		if err != nil {
			v.Report.LogErrAndAppendToNodeReport(node.Name, err.Error())
		}
		for _, pod := range node.PodMap {
			if pod.IPAddress == node.ManIPAddr {
<<<<<<< HEAD
=======
				// Skip over host network pods
>>>>>>> dac0d9d3
				continue
			}

			// Validate routes to local Pods
			lookUpRoute, ok := vrfMap[1][pod.IPAddress+"/32"]
			if !ok {
				errString := fmt.Sprintf("route for Pod %s with IP Address %s does not exist ",
					pod.Name, pod.IPAddress)
				v.Report.LogErrAndAppendToNodeReport(node.Name, errString)
				continue
			}

			if lookUpRoute.Ipr.NextHopAddr != pod.IPAddress {
				errString := fmt.Sprintf("Pod %s: next hop %s in route does not match the Pod IP Address %s",
					pod.Name, lookUpRoute.Ipr.NextHopAddr, pod.IPAddress)
				v.Report.LogErrAndAppendToNodeReport(node.Name, errString)
			}

			if pod.VppSwIfIdx != lookUpRoute.IprMeta.OutgoingIfIdx {
				errString := fmt.Sprintf("Pod interface index %d does not match static route interface index %d",
					pod.VppSwIfIdx, lookUpRoute.IprMeta.OutgoingIfIdx)
				v.Report.LogErrAndAppendToNodeReport(node.Name, errString)
			}

			if pod.VppIfName != lookUpRoute.Ipr.OutIface {
				errString := fmt.Sprintf("Name of pod interface %s differs from route interface name %s",
					pod.VppIfInternalName, lookUpRoute.Ipr.OutIface)
				v.Report.LogErrAndAppendToNodeReport(node.Name, errString)
			}
		}
	}

	v.Report.AppendToNodeReport(api.GlobalMsg, "success validating l3 info.")
}

func (v *Validator) createVrfMap(node *telemetrymodel.Node) (map[uint32]Vrf, error) {
	vrfMap := make(map[uint32]Vrf, 0)
	for _, route := range node.NodeStaticRoutes {
		vrf, ok := vrfMap[route.Ipr.VrfID]
		if !ok {
			vrfMap[route.Ipr.VrfID] = make(Vrf, 0)
			vrf = vrfMap[route.Ipr.VrfID]
		}

		if !strings.Contains(route.IprMeta.TableName, "-VRF:") {
			continue
		}
		vrf[route.Ipr.DstAddr] = route
	}
	return vrfMap, nil
}

func maskLength2Mask(ml int) uint32 {
	var mask uint32
	for i := 0; i < 32-ml; i++ {
		mask = mask << 1
		mask++
	}
	return mask
}

func ip2uint32(ipAddress string) uint32 {
	var ipu uint32
	parts := strings.Split(ipAddress, ".")
	for _, p := range parts {
		// num, _ := strconv.ParseUint(p, 10, 32)
		num, _ := strconv.Atoi(p)
		ipu = (ipu << 8) + uint32(num)
		//fmt.Printf("%d: num: 0x%x, ipu: 0x%x\n", i, num, ipu)
	}
	return ipu
}

func separateIPandMask(ipAddress string) (string, string) {
	s := strings.Split(ipAddress, "/")
	if len(s) == 2 {
		return s[0], s[1]
	}
	return s[0], ""
}

func printS(errCnt int) string {
	if errCnt > 0 {
		return "s"
	}
	return ""
}<|MERGE_RESOLUTION|>--- conflicted
+++ resolved
@@ -674,10 +674,7 @@
 		}
 		for _, pod := range node.PodMap {
 			if pod.IPAddress == node.ManIPAddr {
-<<<<<<< HEAD
-=======
 				// Skip over host network pods
->>>>>>> dac0d9d3
 				continue
 			}
 
