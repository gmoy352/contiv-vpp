--- conflicted
+++ resolved
@@ -552,6 +552,37 @@
 func (v *Validator) ValidatePodInfo() {
 	errCnt := 0
 	podList := v.K8sCache.RetrieveAllPods()
+
+
+	tapMap := make(map[string]map[uint32]telemetrymodel.NodeInterface, 0)
+	for _, node := range v.VppCache.RetrieveAllNodes() {
+		podIfIPCidrParts := strings.Split(node.NodeIPam.Config.PodIfIPCIDR, "/")
+		podIfMaskLen, err := strconv.Atoi(podIfIPCidrParts[1])
+		if err != nil {
+			errCnt++
+			errString := fmt.Sprintf("invalid IPAM PodIfIPCIDR %s", node.NodeIPam.Config.PodIfIPCIDR)
+			v.Report.AppendToNodeReport(node.Name, errString)
+			continue
+		}
+
+		podIfIPMask := maskLength2Mask(podIfMaskLen)
+		podIfIPPfx := ip2uint32(podIfIPCidrParts[0]) &^ podIfIPMask
+
+		for _, intf := range node.NodeInterfaces {
+			if strings.Contains(intf.IfMeta.VppInternalName, "tap") {
+				for _, ip := range intf.If.IPAddresses {
+					ipAddr := strings.Split(ip, "/")
+					tapIP := ip2uint32(ipAddr[0])
+
+					if tapIP&^podIfIPMask != podIfIPPfx {
+						continue
+					}
+					tapMap[node.Name][intf.IfMeta.SwIfIndex] = intf
+				}
+			}
+		}
+	}
+
 	podMap := make(map[string]string)
 
 	for _, pod := range podList {
@@ -622,35 +653,56 @@
 		}
 
 		k8sPodIPAdrParts := strings.Split(k8sNode.Pod_CIDR, "/")
-		k8sMaskLen := k8sPodIPAdrParts[1]
-		i, err := strconv.Atoi(k8sMaskLen)
+		k8sMaskLen, err := strconv.Atoi(k8sPodIPAdrParts[1])
 		if err != nil {
 			errCnt++
 			errString := fmt.Sprintf("invalid Pod_CIDR %s", k8sNode.Pod_CIDR)
 			v.Report.AppendToNodeReport(k8sNode.Name, errString)
-		}
-
-<<<<<<< HEAD
-		// ifCidrAdrParts := strings.Split(vppNode.NodeIPam.)
-=======
-		bitmask := MaskLength2Mask(i)
->>>>>>> b329586b
+			continue
+		}
+		k8sMask := maskLength2Mask(k8sMaskLen)
+
+		podIfIPCidrParts := strings.Split(vppNode.NodeIPam.Config.PodIfIPCIDR, "/")
+		podIfMaskLen, err := strconv.Atoi(podIfIPCidrParts[1])
+		if err != nil {
+			errCnt++
+			errString := fmt.Sprintf("invalid IPAM PodIfIPCIDR %s", vppNode.NodeIPam.Config.PodIfIPCIDR)
+			v.Report.AppendToNodeReport(k8sNode.Name, errString)
+			continue
+		}
+		podIfIPMask := maskLength2Mask(podIfMaskLen)
+
+		if k8sMask != podIfIPMask {
+			errCnt++
+			errString := fmt.Sprintf("IP address mask mismatch: K8s Pod CIDR: %s, Contiv PodIfIpCIDR %s",
+				k8sNode.Pod_CIDR, vppNode.NodeIPam.Config.PodIfIPCIDR)
+			v.Report.AppendToNodeReport(k8sNode.Name, errString)
+			continue
+		}
 
 		// Populate Pod's VPP interface data (IP addresses, interface name and
 		// ifIndex)
 		podMap[pod.Name] = vppNode.Name
+		podIfIPPfx := ip2uint32(podIfIPCidrParts[0]) &^ podIfIPMask
+		podIP := ip2uint32(pod.IPAddress)
+
 		for _, intf := range vppNode.NodeInterfaces {
 			if strings.Contains(intf.IfMeta.VppInternalName, "tap") {
 				for _, ip := range intf.If.IPAddresses {
+
 					ipAddr := strings.Split(ip, "/")
-					podIP := ip2uint32(pod.IPAddress)
 					tapIP := ip2uint32(ipAddr[0])
-					if (podIP & bitmask) == (tapIP & bitmask) {
+					if tapIP &^ podIfIPMask != podIfIPPfx {
+						continue
+					}
+
+					if (podIP & k8sMask) == (tapIP & podIfIPMask) {
 						pod.VppIfIPAddr = ip
 						pod.VppIfInternalName = intf.IfMeta.VppInternalName
 						pod.VppIfName = intf.If.Name
 						pod.VppSwIfIdx = intf.IfMeta.SwIfIndex
 						delete(podMap, pod.Name)
+						delete(tapMap[vppNode.Name], intf.IfMeta.SwIfIndex)
 					}
 				}
 			}
@@ -663,8 +715,19 @@
 		v.Report.AppendToNodeReport(nodeName, errString)
 	}
 
+	for _, node := range v.VppCache.RetrieveAllNodes() {
+		for ifIdx, intf := range tapMap[node.Name] {
+			errCnt++
+			errString := fmt.Sprintf("dangling pod-facing tap interface '%s' (vppName '%s', ifIndex %d)",
+				intf.If.Name, intf.IfMeta.VppInternalName, ifIdx)
+			v.Report.AppendToNodeReport(node.Name, errString)
+		}
+	}
+
 	v.addSummary(errCnt, "K8sPod")
 }
+
+func (v *Validator)createTapMarkAndSweepDB()
 
 func (v *Validator) addSummary(errCnt int, kind string) {
 	if errCnt == 0 {
@@ -684,8 +747,8 @@
 	return 0, fmt.Errorf("vxlanBD not found")
 }
 
-//MaskLength2Mask will tank in an int and return the bit mask for the number given
-func MaskLength2Mask(ml int) uint32 {
+// maskLength2Mask will tank in an int and return the bit mask for the number given
+func maskLength2Mask(ml int) uint32 {
 	var mask uint32
 	for i := 0; i < 32-ml; i++ {
 		mask = mask << 1
