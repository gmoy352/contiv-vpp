package: github.com/contiv/vpp
import:
- package: github.com/ligato/cn-infra
  subpackages:
  - db/keyval
  - db/keyval/etcdv3
  - db/keyval/kvproto
  - logging/logroot
- package: github.com/ligato/vpp-agent
  version: 49790b64c5a91ff99355f2cf0cdbc75332f988f6
- package: github.com/containernetworking/cni
  version: v0.6.0
- package: k8s.io/client-go
  version: 82aa063804cf055e16e8911250f888bc216e8b61
- package: k8s.io/apimachinery
  version: 3b05bbfa0a45413bfa184edbf9af617e277962fb
<<<<<<< HEAD
  subpackages:
  - pkg/util/sets
  - pkg/util/wait
=======
- package: k8s.io/api
  version: fe29995db37613b9c5b2a647544cf627bfa8d299
- package: github.com/hashicorp/golang-lru
  version: 0a025b7e63adc15a622f29b0b2c4c3848243bbf6

>>>>>>> 938cc15c
- package: golang.org/x/net
  version: c8c74377599bd978aee1cf3b9b63a8634051cec2 # selected by glide
- package: golang.org/x/text
  version: a263ba8db058568bb9beba166777d9c9dbe75d68 # upgraded to match x/net
- package: github.com/coreos/etcd
  version: v3.2.0 # this is what we expect in CN-Infra
  subpackages:
  - clientv3
  - clientv3/namespace
  - mvcc/mvccpb
  - pkg/tlsutil
- package: google.golang.org/grpc
  version: v1.2.1 # this version is requested by etcd v3.2.0
- package: github.com/wadey/gocovmerge
  version: b5bfa59ec0adc420475f97f89b58045c721d761c
- package: github.com/golang/glog
- package: github.com/spf13/pflag
- package: k8s.io/kubernetes
  subpackages:
  - cmd/kubelet/app/options
  - pkg/kubelet
  - pkg/kubelet/apis/cri
  - pkg/kubelet/apis/cri/v1alpha1/runtime
  - pkg/kubelet/apis/kubeletconfig
  - pkg/kubelet/apis/kubeletconfig/scheme
  - pkg/kubelet/apis/kubeletconfig/v1alpha1
  - pkg/kubelet/dockershim
  - pkg/kubelet/dockershim/libdocker
  - pkg/kubelet/server/streaming
- package: k8s.io/utils
  subpackages:
  - exec<|MERGE_RESOLUTION|>--- conflicted
+++ resolved
@@ -14,17 +14,11 @@
   version: 82aa063804cf055e16e8911250f888bc216e8b61
 - package: k8s.io/apimachinery
   version: 3b05bbfa0a45413bfa184edbf9af617e277962fb
-<<<<<<< HEAD
-  subpackages:
-  - pkg/util/sets
-  - pkg/util/wait
-=======
 - package: k8s.io/api
   version: fe29995db37613b9c5b2a647544cf627bfa8d299
 - package: github.com/hashicorp/golang-lru
   version: 0a025b7e63adc15a622f29b0b2c4c3848243bbf6
 
->>>>>>> 938cc15c
 - package: golang.org/x/net
   version: c8c74377599bd978aee1cf3b9b63a8634051cec2 # selected by glide
 - package: golang.org/x/text
@@ -43,6 +37,7 @@
 - package: github.com/golang/glog
 - package: github.com/spf13/pflag
 - package: k8s.io/kubernetes
+  version: v1.8.0
   subpackages:
   - cmd/kubelet/app/options
   - pkg/kubelet
